--- conflicted
+++ resolved
@@ -42,18 +42,7 @@
 import org.apache.mesos.v1.Protos.TaskID
 import org.apache.mesos.v1.Protos.TaskState
 import org.apache.mesos.v1.Protos.TaskStatus
-<<<<<<< HEAD
-import org.junit.runner.RunWith
-import org.scalatest.{BeforeAndAfterAll, BeforeAndAfterEach, FlatSpecLike, Matchers}
-import org.scalatest.junit.JUnitRunner
-
-import scala.collection.immutable.Map
-import scala.concurrent.Await
-import scala.concurrent.Future
-import scala.concurrent.duration._
-=======
 import org.apache.openwhisk.common.AkkaLogging
->>>>>>> 5f229f55
 import org.apache.openwhisk.common.TransactionId
 import org.apache.openwhisk.core.WhiskConfig
 import org.apache.openwhisk.core.WhiskConfig._
@@ -85,18 +74,12 @@
     extends TestKit(ActorSystem("MesosActorSystem"))
     with FlatSpecLike
     with Matchers
-<<<<<<< HEAD
-    with StreamLogging
-    with BeforeAndAfterEach
-    with BeforeAndAfterAll {
-=======
     with BeforeAndAfterEach
     with ScalaFutures
     with MockFactory {
 
   implicit val logging = new AkkaLogging(system.log)
   implicit val testConfig = PatienceConfig(1.minute)
->>>>>>> 5f229f55
 
   /** Awaits the given future, throws the exception enclosed in Failure. */
   def await[A](f: Future[A], timeout: FiniteDuration = 500.milliseconds) = Await.result[A](f, timeout)
@@ -136,18 +119,8 @@
 //    stream.reset()
   }
 
-<<<<<<< HEAD
-  override def afterAll(): Unit = {
-    TestKit.shutdownActorSystem(system)
-    super.afterAll()
-  }
-
-  val timeouts = MesosTimeoutConfig(1.seconds, 1.seconds, 1.seconds, 1.seconds, 1.seconds)
-
-=======
   val timeouts = MesosTimeoutConfig(1.seconds, 10.seconds, 10.seconds, 1.seconds, 1.seconds)
   val instanceId = InvokerInstanceId(123, Some("test"), Some("test"), 0.B)
->>>>>>> 5f229f55
   val mesosConfig =
     MesosConfig(
       "http://master:5050",
