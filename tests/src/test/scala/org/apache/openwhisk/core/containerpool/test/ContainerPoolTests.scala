--- conflicted
+++ resolved
@@ -749,30 +749,6 @@
     containers(0).expectMsg(runMessageConcurrent)
   }
 
-<<<<<<< HEAD
-  it should "backfill prewarms when prewarm containers are removed" in {
-    val (containers, factory) = testContainers(6)
-    val feed = TestProbe()
-
-    val pool =
-      system.actorOf(ContainerPool
-        .props(factory, poolConfig(MemoryLimit.STD_MEMORY * 5), feed.ref, List(PrewarmingConfig(2, exec, memoryLimit))))
-    containers(0).expectMsg(Start(exec, memoryLimit))
-    containers(1).expectMsg(Start(exec, memoryLimit))
-
-    //removing 2 prewarm containers will start 2 containers via backfill
-    containers(0).send(pool, ContainerRemoved)
-    containers(1).send(pool, ContainerRemoved)
-    containers(2).expectMsg(Start(exec, memoryLimit))
-    containers(3).expectMsg(Start(exec, memoryLimit))
-    //make sure extra prewarms are not started
-    containers(4).expectNoMessage(100.milliseconds)
-    containers(5).expectNoMessage(100.milliseconds)
-  }
-}
-abstract class MockableContainer extends Container {
-  protected[core] val addr: ContainerAddress = ContainerAddress("nohost")
-=======
   it should "init prewarms only when InitPrewarms message is sent, when ContainerResourceManager.autoStartPrewarming is false" in {
     val (containers, factory) = testContainers(2)
     val feed = TestProbe()
@@ -911,7 +887,29 @@
     //fail the container
     containers(0).send(pool, ContainerRemoved)
   }
->>>>>>> 019ef604
+
+  it should "backfill prewarms when prewarm containers are removed" in {
+    val (containers, factory) = testContainers(6)
+    val feed = TestProbe()
+
+    val pool =
+      system.actorOf(ContainerPool
+        .props(factory, poolConfig(MemoryLimit.STD_MEMORY * 5), feed.ref, List(PrewarmingConfig(2, exec, memoryLimit))))
+    containers(0).expectMsg(Start(exec, memoryLimit))
+    containers(1).expectMsg(Start(exec, memoryLimit))
+
+    //removing 2 prewarm containers will start 2 containers via backfill
+    containers(0).send(pool, ContainerRemoved)
+    containers(1).send(pool, ContainerRemoved)
+    containers(2).expectMsg(Start(exec, memoryLimit))
+    containers(3).expectMsg(Start(exec, memoryLimit))
+    //make sure extra prewarms are not started
+    containers(4).expectNoMessage(100.milliseconds)
+    containers(5).expectNoMessage(100.milliseconds)
+  }
+}
+abstract class MockableContainer extends Container {
+  protected[core] val addr: ContainerAddress = ContainerAddress("nohost")
 }
 
 /**
