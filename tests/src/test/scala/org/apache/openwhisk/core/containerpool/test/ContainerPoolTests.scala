/*
 * Licensed to the Apache Software Foundation (ASF) under one or more
 * contributor license agreements.  See the NOTICE file distributed with
 * this work for additional information regarding copyright ownership.
 * The ASF licenses this file to You under the Apache License, Version 2.0
 * (the "License"); you may not use this file except in compliance with
 * the License.  You may obtain a copy of the License at
 *
 *     http://www.apache.org/licenses/LICENSE-2.0
 *
 * Unless required by applicable law or agreed to in writing, software
 * distributed under the License is distributed on an "AS IS" BASIS,
 * WITHOUT WARRANTIES OR CONDITIONS OF ANY KIND, either express or implied.
 * See the License for the specific language governing permissions and
 * limitations under the License.
 */

package org.apache.openwhisk.core.containerpool.test

import akka.actor.ActorRef
import java.time.Instant
import java.util.concurrent.TimeUnit

import scala.collection.mutable
import scala.concurrent.duration._
import org.junit.runner.RunWith
import org.scalamock.scalatest.MockFactory
import org.scalatest.BeforeAndAfterAll
import org.scalatest.FlatSpec
import org.scalatest.FlatSpecLike
import org.scalatest.Matchers
import org.scalatest.junit.JUnitRunner
import akka.actor.ActorRefFactory
import akka.actor.ActorSystem
import akka.testkit.ImplicitSender
import akka.testkit.TestActorRef
import akka.testkit.TestKit
import akka.testkit.TestProbe
<<<<<<< HEAD
import common.StreamLogging
import common.WhiskProperties
=======
import common.{StreamLogging, WhiskProperties}
>>>>>>> 5ae5fa4a
import org.apache.openwhisk.common.TransactionId
import org.apache.openwhisk.core.connector.ActivationMessage
import org.apache.openwhisk.core.containerpool._
import org.apache.openwhisk.core.entity._
import org.apache.openwhisk.core.entity.ExecManifest.{ImageName, ReactivePrewarmingConfig, RuntimeManifest}
import org.apache.openwhisk.core.entity.size._
import org.apache.openwhisk.core.connector.MessageFeed
<<<<<<< HEAD
import org.apache.openwhisk.core.containerpool.ContainerData
=======
import org.scalatest.concurrent.Eventually
>>>>>>> 5ae5fa4a

/**
 * Behavior tests for the ContainerPool
 *
 * These tests test the runtime behavior of a ContainerPool actor.
 */
@RunWith(classOf[JUnitRunner])
class ContainerPoolTests
    extends TestKit(ActorSystem("ContainerPool"))
    with ImplicitSender
    with FlatSpecLike
    with Matchers
    with BeforeAndAfterAll
    with MockFactory
<<<<<<< HEAD
=======
    with Eventually
>>>>>>> 5ae5fa4a
    with StreamLogging {

  override def afterAll = TestKit.shutdownActorSystem(system)

  val timeout = 5.seconds

  // Common entities to pass to the tests. We don't really care what's inside
  // those for the behavior testing here, as none of the contents will really
  // reach a container anyway. We merely assert that passing and extraction of
  // the values is done properly.
  val exec = CodeExecAsString(RuntimeManifest("actionKind", ImageName("testImage")), "testCode", None)
  val memoryLimit = 256.MB
  val ttl = FiniteDuration(500, TimeUnit.MILLISECONDS)
  val threshold = 1
  val increment = 1

  /** Creates a `Run` message */
  def createRunMessage(action: ExecutableWhiskAction, invocationNamespace: EntityName) = {
    val uuid = UUID()
    val message = ActivationMessage(
      TransactionId.testing,
      action.fullyQualifiedName(true),
      action.rev,
      Identity(Subject(), Namespace(invocationNamespace, uuid), BasicAuthenticationAuthKey(uuid, Secret())),
      ActivationId.generate(),
      ControllerInstanceId("0"),
      blocking = false,
      content = None,
      initArgs = Set.empty)
    Run(action, message)
  }

  val invocationNamespace = EntityName("invocationSpace")
  val differentInvocationNamespace = EntityName("invocationSpace2")
  val action = ExecutableWhiskAction(EntityPath("actionSpace"), EntityName("actionName"), exec)
  val concurrencyEnabled = Option(WhiskProperties.getProperty("whisk.action.concurrency")).exists(_.toBoolean)
  val concurrentAction = ExecutableWhiskAction(
    EntityPath("actionSpace"),
    EntityName("actionName"),
    exec,
    limits = ActionLimits(concurrency = ConcurrencyLimit(if (concurrencyEnabled) 3 else 1)))
  val differentAction = action.copy(name = EntityName("actionName2"))
  val largeAction =
    action.copy(
      name = EntityName("largeAction"),
      limits = ActionLimits(memory = MemoryLimit(MemoryLimit.STD_MEMORY * 2)))

  val runMessage = createRunMessage(action, invocationNamespace)
  val runMessageLarge = createRunMessage(largeAction, invocationNamespace)
  val runMessageDifferentAction = createRunMessage(differentAction, invocationNamespace)
  val runMessageDifferentVersion = createRunMessage(action.copy().revision(DocRevision("v2")), invocationNamespace)
  val runMessageDifferentNamespace = createRunMessage(action, differentInvocationNamespace)
  val runMessageDifferentEverything = createRunMessage(differentAction, differentInvocationNamespace)
  val runMessageConcurrent = createRunMessage(concurrentAction, invocationNamespace)
  val runMessageConcurrentDifferentNamespace = createRunMessage(concurrentAction, differentInvocationNamespace)

  /** Helper to create PreWarmedData */
<<<<<<< HEAD
  def preWarmedData(kind: String, memoryLimit: ByteSize = memoryLimit) =
    PreWarmedData(stub[MockableContainer], kind, memoryLimit)
=======
  def preWarmedData(kind: String, memoryLimit: ByteSize = memoryLimit, expires: Option[Deadline] = None) =
    PreWarmedData(stub[MockableContainer], kind, memoryLimit, expires = expires)
>>>>>>> 5ae5fa4a

  /** Helper to create WarmedData */
  def warmedData(run: Run, lastUsed: Instant = Instant.now) = {
    WarmedData(stub[MockableContainer], run.msg.user.namespace.name, run.action, lastUsed)
  }

  /** Creates a sequence of containers and a factory returning this sequence. */
  def testContainers(n: Int) = {
    val containers = (0 to n).map(_ => TestProbe())
    val queue = mutable.Queue(containers: _*)
    val factory = (fac: ActorRefFactory) => queue.dequeue().ref
    (containers, factory)
  }

  def poolConfig(userMemory: ByteSize) =
    ContainerPoolConfig(userMemory, 0.5, false, FiniteDuration(1, TimeUnit.MINUTES))

  behavior of "ContainerPool"

  /*
   * CONTAINER SCHEDULING
   *
   * These tests only test the simplest approaches. Look below for full coverage tests
   * of the respective scheduling methods.
   */
  it should "reuse a warm container" in within(timeout) {
    val (containers, factory) = testContainers(2)
    val feed = TestProbe()
    // Actions are created with default memory limit (MemoryLimit.stdMemory). This means 4 actions can be scheduled.
    val pool = system.actorOf(ContainerPool.props(factory, poolConfig(MemoryLimit.STD_MEMORY * 4), feed.ref))

    pool ! runMessage
    containers(0).expectMsg(runMessage)
    containers(0).send(pool, NeedWork(warmedData(runMessage)))

    pool ! runMessage
    containers(0).expectMsg(runMessage)
    containers(1).expectNoMessage(100.milliseconds)
  }

  it should "reuse a warm container when action is the same even if revision changes" in within(timeout) {
    val (containers, factory) = testContainers(2)
    val feed = TestProbe()
    // Actions are created with default memory limit (MemoryLimit.stdMemory). This means 4 actions can be scheduled.
    val pool = system.actorOf(ContainerPool.props(factory, poolConfig(MemoryLimit.STD_MEMORY * 4), feed.ref))

    pool ! runMessage
    containers(0).expectMsg(runMessage)
    containers(0).send(pool, NeedWork(warmedData(runMessage)))

    pool ! runMessageDifferentVersion
    containers(0).expectMsg(runMessageDifferentVersion)
    containers(1).expectNoMessage(100.milliseconds)
  }

  it should "create a container if it cannot find a matching container" in within(timeout) {
    val (containers, factory) = testContainers(2)
    val feed = TestProbe()

    // Actions are created with default memory limit (MemoryLimit.stdMemory). This means 4 actions can be scheduled.
    val pool = system.actorOf(ContainerPool.props(factory, poolConfig(MemoryLimit.STD_MEMORY * 4), feed.ref))
    pool ! runMessage
    containers(0).expectMsg(runMessage)
    // Note that the container doesn't respond, thus it's not free to take work
    pool ! runMessage
    containers(1).expectMsg(runMessage)
  }

  it should "remove a container to make space in the pool if it is already full and a different action arrives" in within(
    timeout) {
    val (containers, factory) = testContainers(2)
    val feed = TestProbe()

    // a pool with only 1 slot
    val pool = system.actorOf(ContainerPool.props(factory, poolConfig(MemoryLimit.STD_MEMORY), feed.ref))
    pool ! runMessage
    containers(0).expectMsg(runMessage)
    containers(0).send(pool, NeedWork(warmedData(runMessage)))
    feed.expectMsg(MessageFeed.Processed)
    pool ! runMessageDifferentEverything
    containers(0).expectMsg(Remove)
    containers(1).expectMsg(runMessageDifferentEverything)
  }

  it should "remove several containers to make space in the pool if it is already full and a different large action arrives" in within(
    timeout) {
    val (containers, factory) = testContainers(3)
    val feed = TestProbe()

    // a pool with slots for 2 actions with default memory limit.
    val pool = system.actorOf(ContainerPool.props(factory, poolConfig(512.MB), feed.ref))
    pool ! runMessage
    containers(0).expectMsg(runMessage)
    pool ! runMessageDifferentAction // 2 * stdMemory taken -> full
    containers(1).expectMsg(runMessageDifferentAction)

    containers(0).send(pool, NeedWork(warmedData(runMessage))) // first action finished -> 1 * stdMemory taken
    feed.expectMsg(MessageFeed.Processed)
    containers(1)
      .send(pool, NeedWork(warmedData(runMessageDifferentAction))) // second action finished -> 1 * stdMemory taken
    feed.expectMsg(MessageFeed.Processed)

    pool ! runMessageLarge // need to remove both action to make space for the large action (needs 2 * stdMemory)
    containers(0).expectMsg(Remove)
    containers(1).expectMsg(Remove)
    containers(2).expectMsg(runMessageLarge)
  }

  it should "cache a container if there is still space in the pool" in within(timeout) {
    val (containers, factory) = testContainers(2)
    val feed = TestProbe()

    // a pool with only 1 active slot but 2 slots in total
    val pool = system.actorOf(ContainerPool.props(factory, poolConfig(MemoryLimit.STD_MEMORY * 2), feed.ref))

    // Run the first container
    pool ! runMessage
    containers(0).expectMsg(runMessage)
    containers(0).send(pool, NeedWork(warmedData(runMessage, lastUsed = Instant.EPOCH)))
    feed.expectMsg(MessageFeed.Processed)

    // Run the second container, don't remove the first one
    pool ! runMessageDifferentEverything
    containers(1).expectMsg(runMessageDifferentEverything)
    containers(1).send(pool, NeedWork(warmedData(runMessageDifferentEverything, lastUsed = Instant.now)))
    feed.expectMsg(MessageFeed.Processed)
    pool ! runMessageDifferentNamespace
    containers(2).expectMsg(runMessageDifferentNamespace)

    // 2 Slots exhausted, remove the first container to make space
    containers(0).expectMsg(Remove)
  }

  it should "remove a container to make space in the pool if it is already full and another action with different invocation namespace arrives" in within(
    timeout) {
    val (containers, factory) = testContainers(2)
    val feed = TestProbe()

    // a pool with only 1 slot
    val pool = system.actorOf(ContainerPool.props(factory, poolConfig(MemoryLimit.STD_MEMORY), feed.ref))
    pool ! runMessage
    containers(0).expectMsg(runMessage)
    containers(0).send(pool, NeedWork(warmedData(runMessage)))
    feed.expectMsg(MessageFeed.Processed)
    pool ! runMessageDifferentNamespace
    containers(0).expectMsg(Remove)
    containers(1).expectMsg(runMessageDifferentNamespace)
  }

  it should "reschedule job when container is removed prematurely without sending message to feed" in within(timeout) {
    val (containers, factory) = testContainers(2)
    val feed = TestProbe()

    // a pool with only 1 slot
    val pool = system.actorOf(ContainerPool.props(factory, poolConfig(MemoryLimit.STD_MEMORY), feed.ref))
    pool ! runMessage
    containers(0).expectMsg(runMessage)
    containers(0).send(pool, RescheduleJob) // emulate container failure ...
    containers(0).send(pool, runMessage) // ... causing job to be rescheduled
    feed.expectNoMessage(100.millis)
    containers(1).expectMsg(runMessage) // job resent to new actor
  }

  it should "not start a new container if there is not enough space in the pool" in within(timeout) {
    val (containers, factory) = testContainers(2)
    val feed = TestProbe()

    val pool = system.actorOf(ContainerPool.props(factory, poolConfig(MemoryLimit.STD_MEMORY * 2), feed.ref))

    // Start first action
    pool ! runMessage // 1 * stdMemory taken
    containers(0).expectMsg(runMessage)

    // Send second action to the pool
    pool ! runMessageLarge // message is too large to be processed immediately.
    containers(1).expectNoMessage(100.milliseconds)

    // First action is finished
    containers(0).send(pool, NeedWork(warmedData(runMessage))) // pool is empty again.
    feed.expectMsg(MessageFeed.Processed)

    // Second action should run now
    containers(1).expectMsgPF() {
      // The `Some` assures, that it has been retried while the first action was still blocking the invoker.
      case Run(runMessageLarge.action, runMessageLarge.msg, Some(_)) => true
    }

    containers(1).send(pool, NeedWork(warmedData(runMessageLarge)))
    feed.expectMsg(MessageFeed.Processed)
  }

  /*
   * CONTAINER PREWARMING
   */
  it should "create prewarmed containers on startup" in within(timeout) {
    val (containers, factory) = testContainers(1)
    val feed = TestProbe()

    val pool =
      system.actorOf(
        ContainerPool
          .props(factory, poolConfig(memoryLimit), feed.ref, List(PrewarmingConfig(1, exec, memoryLimit))))
    containers(0).expectMsg(Start(exec, memoryLimit))
  }

  it should "use a prewarmed container and create a new one to fill its place" in within(timeout) {
    val (containers, factory) = testContainers(2)
    val feed = TestProbe()

    val pool =
      system.actorOf(ContainerPool
        .props(factory, poolConfig(MemoryLimit.STD_MEMORY * 2), feed.ref, List(PrewarmingConfig(1, exec, memoryLimit))))
    containers(0).expectMsg(Start(exec, memoryLimit))
    containers(0).send(pool, NeedWork(preWarmedData(exec.kind)))
    pool ! runMessage
    containers(1).expectMsg(Start(exec, memoryLimit))
  }

  it should "not use a prewarmed container if it doesn't fit the kind" in within(timeout) {
    val (containers, factory) = testContainers(2)
    val feed = TestProbe()

    val alternativeExec = CodeExecAsString(RuntimeManifest("anotherKind", ImageName("testImage")), "testCode", None)

    val pool = system.actorOf(
      ContainerPool
        .props(
          factory,
          poolConfig(MemoryLimit.STD_MEMORY),
          feed.ref,
          List(PrewarmingConfig(1, alternativeExec, memoryLimit))))
    containers(0).expectMsg(Start(alternativeExec, memoryLimit)) // container0 was prewarmed
    containers(0).send(pool, NeedWork(preWarmedData(alternativeExec.kind)))
    pool ! runMessage
    containers(1).expectMsg(runMessage) // but container1 is used
  }

  it should "not use a prewarmed container if it doesn't fit memory wise" in within(timeout) {
    val (containers, factory) = testContainers(2)
    val feed = TestProbe()

    val alternativeLimit = 128.MB

    val pool =
      system.actorOf(
        ContainerPool
          .props(
            factory,
            poolConfig(MemoryLimit.STD_MEMORY),
            feed.ref,
            List(PrewarmingConfig(1, exec, alternativeLimit))))
    containers(0).expectMsg(Start(exec, alternativeLimit)) // container0 was prewarmed
    containers(0).send(pool, NeedWork(preWarmedData(exec.kind, alternativeLimit)))
    pool ! runMessage
    containers(1).expectMsg(runMessage) // but container1 is used
  }

  /*
   * CONTAINER DELETION
   */
  it should "not reuse a container which is scheduled for deletion" in within(timeout) {
    val (containers, factory) = testContainers(2)
    val feed = TestProbe()

    val pool = system.actorOf(ContainerPool.props(factory, poolConfig(MemoryLimit.STD_MEMORY * 4), feed.ref))

    // container0 is created and used
    pool ! runMessage
    containers(0).expectMsg(runMessage)
    containers(0).send(pool, NeedWork(warmedData(runMessage)))

    // container0 is reused
    pool ! runMessage
    containers(0).expectMsg(runMessage)
    containers(0).send(pool, NeedWork(warmedData(runMessage)))

    // container0 is deleted
    containers(0).send(pool, ContainerRemoved(true))

    // container1 is created and used
    pool ! runMessage
    containers(1).expectMsg(runMessage)
  }

  /*
   * Run buffer
   */
  it should "first put messages into the queue and retrying them and then put messages only into the queue" in within(
    timeout) {
    val (containers, factory) = testContainers(2)
    val feed = TestProbe()

    // Pool with 512 MB usermemory
    val pool =
      system.actorOf(ContainerPool.props(factory, poolConfig(MemoryLimit.STD_MEMORY * 2), feed.ref))

    // Send action that blocks the pool
    pool ! runMessageLarge
    // Action 0 starts -> 0MB free
    containers(0).expectMsg(runMessageLarge)

    // Send action that should be written to the queue and retried in invoker
    pool ! runMessage
    containers(1).expectNoMessage(100.milliseconds)

    // Send another message that should not be retried, but put into the queue as well
    pool ! runMessageDifferentAction
    containers(2).expectNoMessage(100.milliseconds)

    // Action with 512 MB is finished
    // Action 0 completes -> 512MB free
    containers(0).send(pool, NeedWork(warmedData(runMessageLarge)))
    // Action 1 should start immediately -> 256MB free
    containers(1).expectMsgPF() {
      // The `Some` assures, that it has been retried while the first action was still blocking the invoker.
      case Run(runMessage.action, runMessage.msg, Some(_)) => true
    }
    // Action 2 should start immediately as well -> 0MB free (without any retries, as there is already enough space in the pool)
    containers(2).expectMsg(runMessageDifferentAction)

    // When buffer is emptied, process next feed message
    feed.expectMsg(MessageFeed.Processed)

    // Action 1 completes, process feed
    containers(1).send(pool, NeedWork(warmedData(runMessage)))
    feed.expectMsg(MessageFeed.Processed)

    // Action 2 completes, process feed
    containers(2).send(pool, NeedWork(warmedData(runMessageDifferentAction)))
    feed.expectMsg(MessageFeed.Processed)

  }

  it should "process activations in the order they are arriving" in within(timeout) {
    val (containers, factory) = testContainers(6)
    val feed = TestProbe()

    // Pool with 512 MB usermemory
    val pool = system.actorOf(ContainerPool.props(factory, poolConfig(MemoryLimit.STD_MEMORY * 2), feed.ref))

    // Send 4 actions to the ContainerPool (Action 0, Action 2 and Action 3 with each 256 MB and Action 1 with 512 MB)
    pool ! runMessage
    containers(0).expectMsg(runMessage)
    pool ! runMessageLarge
    containers(1).expectNoMessage(100.milliseconds)
    pool ! runMessageDifferentNamespace
    containers(2).expectNoMessage(100.milliseconds)
    pool ! runMessageDifferentAction
    containers(3).expectNoMessage(100.milliseconds)

    // Action 0 is finished -> 512 free; Large action should be executed now (2 more in queue)
    containers(0).send(pool, NeedWork(warmedData(runMessage)))
    // Buffer still has 2, so feed will not be used
    feed.expectNoMessage(100.milliseconds)
    containers(1).expectMsgPF() {
      // The `Some` assures, that it has been retried while the first action was still blocking the invoker.
      case Run(runMessageLarge.action, runMessageLarge.msg, Some(_)) => true
    }

    // Send another action to the container pool, that would fit memory-wise (3 in queue)
    pool ! runMessageDifferentEverything
    containers(4).expectNoMessage(100.milliseconds)

    // Action 1 is finished -> 512 free; Action 2 and Action 3 should be executed now (1 more in queue)
    containers(1).send(pool, NeedWork(warmedData(runMessageLarge)))
    // Buffer still has 1, so feed will not be used
    feed.expectNoMessage(100.milliseconds)

    containers(2).expectMsg(runMessageDifferentNamespace)
    // Assert retryLogline = false to check if this request has been stored in the queue instead of retrying in the system
    containers(3).expectMsg(runMessageDifferentAction)

    // Action 3 is finished -> 256 free; Action 4 should start (0 in queue)
    containers(3).send(pool, NeedWork(warmedData(runMessageDifferentAction)))
    // Buffer is empty, so go back to processing feed
    feed.expectMsg(MessageFeed.Processed)
    // Run the 5th message from the buffer
    containers(4).expectMsg(runMessageDifferentEverything)

    // Action 2 is finished -> 256 free
    containers(2).send(pool, NeedWork(warmedData(runMessageDifferentNamespace)))
    feed.expectMsg(MessageFeed.Processed)

    pool ! runMessage
    // Back to buffering
    pool ! runMessageDifferentVersion
    containers(5).expectMsg(runMessage)
    // Action 6 won't start because it is buffered, waiting for Action 4 to complete
    containers(6).expectNoMessage(100.milliseconds)

    // Action 4 is finished -> 256 free
    containers(4).send(pool, NeedWork(warmedData(runMessageDifferentEverything)))

    // Run the 6th message from the buffer
    containers(6).expectMsgPF() {
      // The `Some` assures, that it has been retried while the first action was still blocking the invoker.
      case Run(runMessageDifferentVersion.action, runMessageDifferentVersion.msg, Some(_)) => true
    }

    // When buffer is emptied, process next feed message
    feed.expectMsg(MessageFeed.Processed)

    // Action 5 is finished -> 256 free, process feed
    containers(5).send(pool, NeedWork(warmedData(runMessage)))
    feed.expectMsg(MessageFeed.Processed)

    // Action 6 is finished -> 512 free, process feed
    containers(6).send(pool, NeedWork(warmedData(runMessageDifferentVersion)))
    feed.expectMsg(MessageFeed.Processed)

    //make sure only one though
    feed.expectNoMessage(100.milliseconds)
  }

  it should "process runbuffer instead of requesting new messages" in {

    val (containers, factory) = testContainers(2)
    val feed = TestProbe()

    val pool = system.actorOf(ContainerPool.props(factory, poolConfig(MemoryLimit.STD_MEMORY * 1), feed.ref))

    val run1 = createRunMessage(action, invocationNamespace)
    val run2 = createRunMessage(action, invocationNamespace)
    val run3 = createRunMessage(action, invocationNamespace)

    pool ! run1
    pool ! run2 //will be buffered since the pool can only fit 1
    pool ! run3 //will be buffered since the pool can only fit 1

    //start first run
    containers(0).expectMsg(run1)

    //cannot launch more containers, so make sure additional containers are not created
    containers(1).expectNoMessage(100.milliseconds)

    //complete processing of first run
    containers(0).send(pool, NeedWork(warmedData(run1)))

    //don't feed till runBuffer is emptied
    feed.expectNoMessage(100.milliseconds)

    //start second run
    containers(0).expectMsgPF() {
      // The `Some` assures, that it has been retried while the first action was still blocking the invoker.
      case Run(run2.action, run2.msg, Some(_)) => true
    }

    //complete processing of second run
    containers(0).send(pool, NeedWork(warmedData(run2)))

    //feed as part of last buffer item processing
    feed.expectMsg(MessageFeed.Processed)

    //start third run
    containers(0).expectMsgPF() {
      // The `Some` assures, that it has been retried while the first action was still blocking the invoker.
      case Run(run3.action, run3.msg, None) => true
    }

    //complete processing of third run
    containers(0).send(pool, NeedWork(warmedData(run3)))

    //now we expect feed to send a new message (1 per completion = 2 new messages)
    feed.expectMsg(MessageFeed.Processed)

    //make sure only one though
    feed.expectNoMessage(100.milliseconds)
  }

  it should "process runbuffer when container is removed" in {
    val (containers, factory) = testContainers(2)
    val feed = TestProbe()

    val run1 = createRunMessage(action, invocationNamespace)
    val run2 = createRunMessage(action, invocationNamespace)

    val pool = system.actorOf(ContainerPool.props(factory, poolConfig(MemoryLimit.STD_MEMORY * 1), feed.ref))

    //these will get buffered since allowLaunch is false
    pool ! run1
    pool ! run2

    //start first run
    containers(0).expectMsg(run1)

    //trigger removal of the container ref, but don't start processing
    containers(0).send(pool, RescheduleJob)

    //trigger buffer processing by ContainerRemoved message
    pool ! ContainerRemoved(true)

    //start second run
    containers(1).expectMsgPF() {
      // The `Some` assures, that it has been retried while the first action was still blocking the invoker.
      case Run(run2.action, run2.msg, Some(_)) => true
    }
  }

  it should "process runbuffered items only once" in {
    val (containers, factory) = testContainers(2)
    val feed = TestProbe()

    val pool = system.actorOf(ContainerPool.props(factory, poolConfig(MemoryLimit.STD_MEMORY * 1), feed.ref))

    val run1 = createRunMessage(action, invocationNamespace)
    val run2 = createRunMessage(action, invocationNamespace)
    val run3 = createRunMessage(action, invocationNamespace)

    pool ! run1
    pool ! run2 //will be buffered since the pool can only fit 1
    pool ! run3 //will be buffered since the pool can only fit 1

    //start first run
    containers(0).expectMsg(run1)

    //cannot launch more containers, so make sure additional containers are not created
    containers(1).expectNoMessage(100.milliseconds)

    //ContainerRemoved triggers buffer processing - if we don't prevent duplicates, this will cause the buffer head to be resent!
    pool ! ContainerRemoved(true)
    pool ! ContainerRemoved(true)
    pool ! ContainerRemoved(true)

    //complete processing of first run
    containers(0).send(pool, NeedWork(warmedData(run1)))

    //don't feed till runBuffer is emptied
    feed.expectNoMessage(100.milliseconds)

    //start second run
    containers(0).expectMsgPF() {
      // The `Some` assures, that it has been retried while the first action was still blocking the invoker.
      case Run(run2.action, run2.msg, Some(_)) => true
    }

    //complete processing of second run
    containers(0).send(pool, NeedWork(warmedData(run2)))

    //feed as part of last buffer item processing
    feed.expectMsg(MessageFeed.Processed)

    //start third run
    containers(0).expectMsgPF() {
      // The `Some` assures, that it has been retried while the first action was still blocking the invoker.
      case Run(run3.action, run3.msg, None) => true
    }

    //complete processing of third run
    containers(0).send(pool, NeedWork(warmedData(run3)))

    //now we expect feed to send a new message (1 per completion = 2 new messages)
    feed.expectMsg(MessageFeed.Processed)

    //make sure only one though
    feed.expectNoMessage(100.milliseconds)
  }
  it should "increase activation counts when scheduling to containers whose actions support concurrency" in {
    assume(concurrencyEnabled)
    val (containers, factory) = testContainers(2)
    val feed = TestProbe()

    val pool = system.actorOf(ContainerPool.props(factory, poolConfig(MemoryLimit.STD_MEMORY * 4), feed.ref))

    // container0 is created and used
    pool ! runMessageConcurrent
    containers(0).expectMsg(runMessageConcurrent)

    // container0 is reused
    pool ! runMessageConcurrent
    containers(0).expectMsg(runMessageConcurrent)

    // container0 is reused
    pool ! runMessageConcurrent
    containers(0).expectMsg(runMessageConcurrent)

    // container1 is created and used (these concurrent containers are configured with max 3 concurrent activations)
    pool ! runMessageConcurrent
    containers(1).expectMsg(runMessageConcurrent)
  }

  it should "schedule concurrent activations to different containers for different namespaces" in {
    assume(concurrencyEnabled)
    val (containers, factory) = testContainers(2)
    val feed = TestProbe()

    val pool = system.actorOf(ContainerPool.props(factory, poolConfig(MemoryLimit.STD_MEMORY * 4), feed.ref))

    // container0 is created and used
    pool ! runMessageConcurrent
    containers(0).expectMsg(runMessageConcurrent)

    // container1 is created and used
    pool ! runMessageConcurrentDifferentNamespace
    containers(1).expectMsg(runMessageConcurrentDifferentNamespace)
  }

  it should "decrease activation counts when receiving NeedWork for actions that support concurrency" in {
    assume(concurrencyEnabled)
    val (containers, factory) = testContainers(2)
    val feed = TestProbe()

    val pool = system.actorOf(ContainerPool.props(factory, poolConfig(MemoryLimit.STD_MEMORY * 4), feed.ref))

    // container0 is created and used
    pool ! runMessageConcurrent
    containers(0).expectMsg(runMessageConcurrent)

    // container0 is reused
    pool ! runMessageConcurrent
    containers(0).expectMsg(runMessageConcurrent)

    // container0 is reused
    pool ! runMessageConcurrent
    containers(0).expectMsg(runMessageConcurrent)

    // container1 is created and used (these concurrent containers are configured with max 3 concurrent activations)
    pool ! runMessageConcurrent
    containers(1).expectMsg(runMessageConcurrent)

    // container1 is reused
    pool ! runMessageConcurrent
    containers(1).expectMsg(runMessageConcurrent)

    // container1 is reused
    pool ! runMessageConcurrent
    containers(1).expectMsg(runMessageConcurrent)

    containers(0).send(pool, NeedWork(warmedData(runMessageConcurrent)))

    // container0 is reused (since active count decreased)
    pool ! runMessageConcurrent
    containers(0).expectMsg(runMessageConcurrent)
  }

<<<<<<< HEAD
  it should "init prewarms only when InitPrewarms message is sent, when ContainerResourceManager.autoStartPrewarming is false" in {
    val (containers, factory) = testContainers(2)
    val feed = TestProbe()
    val resMgr = new ContainerResourceManager {
      override def canLaunch(size: ByteSize, poolMemory: Long, blackbox: Boolean): Boolean = true
    }

    val pool = system.actorOf(
      ContainerPool
        .props(
          factory,
          poolConfig(MemoryLimit.STD_MEMORY),
          feed.ref,
          List(PrewarmingConfig(1, exec, memoryLimit)),
          resMgr = Some(resMgr)))
    //prewarms are not started immediately
    containers(0).expectNoMessage(100.milliseconds)
    //prewarms must be started explicitly (e.g. by the ContainerResourceManager)
    pool ! InitPrewarms

    containers(0).expectMsg(Start(exec, memoryLimit)) // container0 was prewarmed
    containers(0).send(pool, NeedWork(preWarmedData(exec.kind)))
    pool ! runMessage
    containers(0).expectMsg(runMessage)

  }

  it should "limit the number of container prewarm starts" in {
    val (containers, factory) = testContainers(3)
    val feed = TestProbe()
    var reservations = 0;
    val resMgr = new ContainerResourceManager {
      override def addReservation(ref: ActorRef, byteSize: ByteSize, blackbox: Boolean): Unit = {
        reservations += 1
      }

      //limit reservations to 2 containers
      override def canLaunch(size: ByteSize, poolMemory: Long, blackbox: Boolean): Boolean = {

        if (reservations >= 2) {
          false
        } else {
          true
        }
      }
    }

    val pool = system.actorOf(
      ContainerPool
        .props(
          factory,
          poolConfig(MemoryLimit.STD_MEMORY),
          feed.ref,
          List(PrewarmingConfig(3, exec, memoryLimit)), //configure 3 prewarms, but only allow 2 to start
          resMgr = Some(resMgr)))
    //prewarms are not started immediately
    containers(0).expectNoMessage(100.milliseconds)

    //prewarms must be started explicitly (e.g. by the ContainerResourceManager)
    pool ! InitPrewarms

    containers(0).expectMsg(Start(exec, memoryLimit)) // container0 was prewarmed

    //second container should start
    containers(1).expectMsg(Start(exec, memoryLimit)) // container1 was prewarmed

    //third container should not start
    containers(2).expectNoMessage(100.milliseconds)

    //verify that resMgr.addReservation is called exactly twice
    reservations shouldBe 2
  }

  it should "release reservation on ContainerStarted" in {
    val (containers, factory) = testContainers(2)
    val feed = TestProbe()
    val resMgr = mock[ContainerResourceManager] //mock to capture invocations
    val pool = TestActorRef(
      ContainerPool
        .props(
          factory,
          poolConfig(MemoryLimit.STD_MEMORY),
          feed.ref,
          List(PrewarmingConfig(1, exec, memoryLimit)),
          resMgr = Some(resMgr)))
    (resMgr
      .canLaunch(_: ByteSize, _: Long, _: Boolean))
      .expects(memoryLimit, 0, false)
      .returning(true)
      .repeat(3)

    (resMgr.addReservation(_: ActorRef, _: ByteSize, _: Boolean)).expects(*, memoryLimit, *)

    (() => resMgr.activationStartLogMessage()).expects().returning("").repeat(2)

    //expect the container to become unused after second NeedWork
    (resMgr.releaseReservation(_: ActorRef)).expects(containers(0).ref).atLeastOnce()

    pool ! runMessageConcurrent
    pool ! runMessageConcurrent

    containers(0).expectMsg(runMessageConcurrent)
    containers(0).send(pool, NeedWork(warmedData(runMessageConcurrent)))

    containers(0).expectMsg(runMessageConcurrent)

    //ContainerStarted will cause resMgr.releaseReservation call
    containers(0).send(pool, ContainerStarted)
  }

  it should "release reservation on ContainerRemoved" in {
    val (containers, factory) = testContainers(2)
    val feed = TestProbe()
    val resMgr = mock[ContainerResourceManager] //mock to capture invocations
    val pool = TestActorRef(
      ContainerPool
        .props(
          factory,
          poolConfig(MemoryLimit.STD_MEMORY),
          feed.ref,
          List(PrewarmingConfig(1, exec, memoryLimit)),
          resMgr = Some(resMgr)))
    (resMgr
      .canLaunch(_: ByteSize, _: Long, _: Boolean))
      .expects(memoryLimit, 0, false)
      .returning(true)
      .repeat(1)

    (resMgr.addReservation(_: ActorRef, _: ByteSize, _: Boolean)).expects(*, memoryLimit, *)

    //expect releaseReservation after the failure
    (resMgr.releaseReservation(_: ActorRef)).expects(containers(0).ref).atLeastOnce()

    pool ! InitPrewarms //ContainerResourceManager would normally do this

    //fail the container
    containers(0).send(pool, ContainerRemoved)
  }

  it should "backfill prewarms when prewarm containers are removed" in {
    val (containers, factory) = testContainers(6)
    val feed = TestProbe()

    val pool =
      system.actorOf(ContainerPool
        .props(factory, poolConfig(MemoryLimit.STD_MEMORY * 5), feed.ref, List(PrewarmingConfig(2, exec, memoryLimit))))
    containers(0).expectMsg(Start(exec, memoryLimit))
    containers(1).expectMsg(Start(exec, memoryLimit))

    //removing 2 prewarm containers will start 2 containers via backfill
    containers(0).send(pool, ContainerRemoved)
    containers(1).send(pool, ContainerRemoved)
    containers(2).expectMsg(Start(exec, memoryLimit))
    containers(3).expectMsg(Start(exec, memoryLimit))
    //make sure extra prewarms are not started
    containers(4).expectNoMessage(100.milliseconds)
    containers(5).expectNoMessage(100.milliseconds)
=======
  it should "backfill prewarms when prewarm containers are removed" in {
    val (containers, factory) = testContainers(6)
    val feed = TestProbe()

    val pool =
      system.actorOf(ContainerPool
        .props(factory, poolConfig(MemoryLimit.STD_MEMORY * 5), feed.ref, List(PrewarmingConfig(2, exec, memoryLimit))))
    containers(0).expectMsg(Start(exec, memoryLimit))
    containers(1).expectMsg(Start(exec, memoryLimit))

    //removing 2 prewarm containers will start 2 containers via backfill
    containers(0).send(pool, ContainerRemoved(true))
    containers(1).send(pool, ContainerRemoved(true))
    containers(2).expectMsg(Start(exec, memoryLimit))
    containers(3).expectMsg(Start(exec, memoryLimit))
    //make sure extra prewarms are not started
    containers(4).expectNoMessage(100.milliseconds)
    containers(5).expectNoMessage(100.milliseconds)
  }

  it should "adjust prewarm container run well without reactive config" in {
    val (containers, factory) = testContainers(4)
    val feed = TestProbe()

    stream.reset()
    val prewarmExpirationCheckIntervel = FiniteDuration(2, TimeUnit.SECONDS)
    val poolConfig = ContainerPoolConfig(MemoryLimit.STD_MEMORY * 4, 0.5, false, prewarmExpirationCheckIntervel)
    val initialCount = 2
    val pool =
      system.actorOf(
        ContainerPool
          .props(factory, poolConfig, feed.ref, List(PrewarmingConfig(initialCount, exec, memoryLimit))))
    containers(0).expectMsg(Start(exec, memoryLimit))
    containers(1).expectMsg(Start(exec, memoryLimit))
    containers(0).send(pool, NeedWork(preWarmedData(exec.kind)))
    containers(1).send(pool, NeedWork(preWarmedData(exec.kind)))

    // when invoker starts, include 0 prewarm container at the very beginning
    stream.toString should include(s"found 0 started")

    // the desiredCount should equal with initialCount when invoker starts
    stream.toString should include(s"desired count: ${initialCount}")

    stream.reset()

    // Make sure AdjustPrewarmedContainer is sent by ContainerPool's scheduler after prewarmExpirationCheckIntervel time
    Thread.sleep(prewarmExpirationCheckIntervel.toMillis)

    // Because already supplemented the prewarmed container, so currentCount should equal with initialCount
    eventually {
      stream.toString should include(s"found ${initialCount} started")
    }
  }

  it should "adjust prewarm container run well with reactive config" in {
    val (containers, factory) = testContainers(15)
    val feed = TestProbe()

    stream.reset()
    val prewarmExpirationCheckIntervel = FiniteDuration(2, TimeUnit.SECONDS)
    val poolConfig = ContainerPoolConfig(MemoryLimit.STD_MEMORY * 8, 0.5, false, prewarmExpirationCheckIntervel)
    val minCount = 0
    val initialCount = 2
    val maxCount = 4
    val deadline: Option[Deadline] = Some(ttl.fromNow)
    val reactive: Option[ReactivePrewarmingConfig] =
      Some(ReactivePrewarmingConfig(minCount, maxCount, ttl, threshold, increment))
    val pool =
      system.actorOf(
        ContainerPool
          .props(factory, poolConfig, feed.ref, List(PrewarmingConfig(initialCount, exec, memoryLimit, reactive))))
    containers(0).expectMsg(Start(exec, memoryLimit, Some(ttl)))
    containers(1).expectMsg(Start(exec, memoryLimit, Some(ttl)))
    containers(0).send(pool, NeedWork(preWarmedData(exec.kind, expires = deadline)))
    containers(1).send(pool, NeedWork(preWarmedData(exec.kind, expires = deadline)))

    // when invoker starts, include 0 prewarm container at the very beginning
    stream.toString should include(s"found 0 started")

    // the desiredCount should equal with initialCount when invoker starts
    stream.toString should include(s"desired count: ${initialCount}")

    stream.reset()

    // Make sure AdjustPrewarmedContainer is sent by ContainerPool's scheduler after prewarmExpirationCheckIntervel time
    Thread.sleep(prewarmExpirationCheckIntervel.toMillis)

    containers(0).expectMsg(Remove)
    containers(1).expectMsg(Remove)
    containers(0).send(pool, ContainerRemoved(false))
    containers(1).send(pool, ContainerRemoved(false))

    // currentCount should equal with 0 due to these 2 prewarmed containers are expired
    stream.toString should include(s"found 0 started")

    // the desiredCount should equal with minCount because cold start didn't happen
    stream.toString should include(s"desired count: ${minCount}")
    // Previously created prewarmed containers should be removed
    stream.toString should include(s"removed ${initialCount} expired prewarmed container")

    stream.reset()
    val action = ExecutableWhiskAction(
      EntityPath("actionSpace"),
      EntityName("actionName"),
      exec,
      limits = ActionLimits(memory = MemoryLimit(memoryLimit)))
    val run = createRunMessage(action, invocationNamespace)
    // 2 code start happened
    pool ! run
    pool ! run
    containers(2).expectMsg(run)
    containers(3).expectMsg(run)

    // Make sure AdjustPrewarmedContainer is sent by ContainerPool's scheduler after prewarmExpirationCheckIntervel time
    Thread.sleep(prewarmExpirationCheckIntervel.toMillis)

    eventually {
      // Because already removed expired prewarmed containrs, so currentCount should equal with 0
      stream.toString should include(s"found 0 started")
      // the desiredCount should equal with 2 due to cold start happened
      stream.toString should include(s"desired count: 2")
    }

    containers(4).expectMsg(Start(exec, memoryLimit, Some(ttl)))
    containers(5).expectMsg(Start(exec, memoryLimit, Some(ttl)))
    containers(4).send(pool, NeedWork(preWarmedData(exec.kind, expires = deadline)))
    containers(5).send(pool, NeedWork(preWarmedData(exec.kind, expires = deadline)))

    stream.reset()

    // Make sure AdjustPrewarmedContainer is sent by ContainerPool's scheduler after prewarmExpirationCheckIntervel time
    Thread.sleep(prewarmExpirationCheckIntervel.toMillis)

    containers(4).expectMsg(Remove)
    containers(5).expectMsg(Remove)
    containers(4).send(pool, ContainerRemoved(false))
    containers(5).send(pool, ContainerRemoved(false))

    // removed previous 2 prewarmed container due to expired
    stream.toString should include(s"removed 2 expired prewarmed container")

    stream.reset()
    // 5 code start happened(5 > maxCount)
    pool ! run
    pool ! run
    pool ! run
    pool ! run
    pool ! run

    containers(6).expectMsg(run)
    containers(7).expectMsg(run)
    containers(8).expectMsg(run)
    containers(9).expectMsg(run)
    containers(10).expectMsg(run)

    // Make sure AdjustPrewarmedContainer is sent by ContainerPool's scheduler after prewarmExpirationCheckIntervel time
    Thread.sleep(prewarmExpirationCheckIntervel.toMillis)

    eventually {
      // Because already removed expired prewarmed containrs, so currentCount should equal with 0
      stream.toString should include(s"found 0 started")
      // in spite of the cold start number > maxCount, but the desiredCount can't be greater than maxCount
      stream.toString should include(s"desired count: ${maxCount}")
    }

    containers(11).expectMsg(Start(exec, memoryLimit, Some(ttl)))
    containers(12).expectMsg(Start(exec, memoryLimit, Some(ttl)))
    containers(13).expectMsg(Start(exec, memoryLimit, Some(ttl)))
    containers(14).expectMsg(Start(exec, memoryLimit, Some(ttl)))
    containers(11).send(pool, NeedWork(preWarmedData(exec.kind, expires = deadline)))
    containers(12).send(pool, NeedWork(preWarmedData(exec.kind, expires = deadline)))
    containers(13).send(pool, NeedWork(preWarmedData(exec.kind, expires = deadline)))
    containers(14).send(pool, NeedWork(preWarmedData(exec.kind, expires = deadline)))
>>>>>>> 5ae5fa4a
  }
}
abstract class MockableContainer extends Container {
  protected[core] val addr: ContainerAddress = ContainerAddress("nohost")
}

/**
 * Unit tests for the ContainerPool object.
 *
 * These tests test only the "static" methods "schedule" and "remove"
 * of the ContainerPool object.
 */
@RunWith(classOf[JUnitRunner])
class ContainerPoolObjectTests extends FlatSpec with Matchers with MockFactory {

  val actionExec = CodeExecAsString(RuntimeManifest("actionKind", ImageName("testImage")), "testCode", None)
  val standardNamespace = EntityName("standardNamespace")
  val differentNamespace = EntityName("differentNamespace")

  /** Helper to create a new action from String representations */
  def createAction(namespace: String = "actionNS", name: String = "actionName", limits: ActionLimits = ActionLimits()) =
    ExecutableWhiskAction(EntityPath(namespace), EntityName(name), actionExec, limits = limits)

  /** Helper to create WarmedData with sensible defaults */
  def warmedData(action: ExecutableWhiskAction = createAction(),
                 namespace: String = standardNamespace.asString,
                 lastUsed: Instant = Instant.now,
                 active: Int = 0) =
    WarmedData(stub[MockableContainer], EntityName(namespace), action, lastUsed, active)

  /** Helper to create WarmingData with sensible defaults */
  def warmingData(action: ExecutableWhiskAction = createAction(),
                  namespace: String = standardNamespace.asString,
                  lastUsed: Instant = Instant.now,
                  active: Int = 0) =
    WarmingData(stub[MockableContainer], EntityName(namespace), action, lastUsed, active)

  /** Helper to create WarmingData with sensible defaults */
  def warmingColdData(action: ExecutableWhiskAction = createAction(),
                      namespace: String = standardNamespace.asString,
                      lastUsed: Instant = Instant.now,
                      active: Int = 0) =
    WarmingColdData(EntityName(namespace), action, lastUsed, active)

  /** Helper to create PreWarmedData with sensible defaults */
  def preWarmedData(kind: String = "anyKind") = PreWarmedData(stub[MockableContainer], kind, 256.MB)

  /** Helper to create NoData */
  def noData() = NoData()

  behavior of "ContainerPool schedule()"

  it should "not provide a container if idle pool is empty" in {
    ContainerPool.schedule(createAction(), standardNamespace, Map.empty) shouldBe None
  }

  it should "reuse an applicable warm container from idle pool with one container" in {
    val data = warmedData()
    val pool = Map('name -> data)

    // copy to make sure, referencial equality doesn't suffice
    ContainerPool.schedule(data.action.copy(), data.invocationNamespace, pool) shouldBe Some('name, data)
  }

  it should "reuse an applicable warm container from idle pool with several applicable containers" in {
    val data = warmedData()
    val pool = Map('first -> data, 'second -> data)

    ContainerPool.schedule(data.action.copy(), data.invocationNamespace, pool) should (be(Some('first, data)) or be(
      Some('second, data)))
  }

  it should "reuse an applicable warm container from idle pool with several different containers" in {
    val matchingData = warmedData()
    val pool = Map('none -> noData(), 'pre -> preWarmedData(), 'warm -> matchingData)

    ContainerPool.schedule(matchingData.action.copy(), matchingData.invocationNamespace, pool) shouldBe Some(
      'warm,
      matchingData)
  }

  it should "not reuse a container from idle pool with non-warm containers" in {
    val data = warmedData()
    // data is **not** in the pool!
    val pool = Map('none -> noData(), 'pre -> preWarmedData())

    ContainerPool.schedule(data.action.copy(), data.invocationNamespace, pool) shouldBe None
  }

  it should "not reuse a warm container with different invocation namespace" in {
    val data = warmedData()
    val pool = Map('warm -> data)
    val differentNamespace = EntityName(data.invocationNamespace.asString + "butDifferent")

    data.invocationNamespace should not be differentNamespace
    ContainerPool.schedule(data.action.copy(), differentNamespace, pool) shouldBe None
  }

  it should "not reuse a warm container with different action name" in {
    val data = warmedData()
    val differentAction = data.action.copy(name = EntityName(data.action.name.asString + "butDifferent"))
    val pool = Map('warm -> data)

    data.action.name should not be differentAction.name
    ContainerPool.schedule(differentAction, data.invocationNamespace, pool) shouldBe None
  }

  it should "not reuse a warm container with different action version" in {
    val data = warmedData()
    val differentAction = data.action.copy(version = data.action.version.upMajor)
    val pool = Map('warm -> data)

    data.action.version should not be differentAction.version
    ContainerPool.schedule(differentAction, data.invocationNamespace, pool) shouldBe None
  }

  it should "not use a container when active activation count >= maxconcurrent" in {
    val concurrencyEnabled = Option(WhiskProperties.getProperty("whisk.action.concurrency")).exists(_.toBoolean)
    val maxConcurrent = if (concurrencyEnabled) 25 else 1

    val data = warmedData(
      active = maxConcurrent,
      action = createAction(limits = ActionLimits(concurrency = ConcurrencyLimit(maxConcurrent))))
    val pool = Map('warm -> data)
    ContainerPool.schedule(data.action, data.invocationNamespace, pool) shouldBe None

    val data2 = warmedData(
      active = maxConcurrent - 1,
      action = createAction(limits = ActionLimits(concurrency = ConcurrencyLimit(maxConcurrent))))
    val pool2 = Map('warm -> data2)

    ContainerPool.schedule(data2.action, data2.invocationNamespace, pool2) shouldBe Some('warm, data2)

  }

  it should "use a warming when active activation count < maxconcurrent" in {
    val concurrencyEnabled = Option(WhiskProperties.getProperty("whisk.action.concurrency")).exists(_.toBoolean)
    val maxConcurrent = if (concurrencyEnabled) 25 else 1

    val action = createAction(limits = ActionLimits(concurrency = ConcurrencyLimit(maxConcurrent)))
    val data = warmingData(active = maxConcurrent - 1, action = action)
    val pool = Map('warming -> data)
    ContainerPool.schedule(data.action, data.invocationNamespace, pool) shouldBe Some('warming, data)

    val data2 = warmedData(active = maxConcurrent - 1, action = action)
    val pool2 = pool ++ Map('warm -> data2)

    ContainerPool.schedule(data2.action, data2.invocationNamespace, pool2) shouldBe Some('warm, data2)
  }

  it should "prefer warm to warming when active activation count < maxconcurrent" in {
    val concurrencyEnabled = Option(WhiskProperties.getProperty("whisk.action.concurrency")).exists(_.toBoolean)
    val maxConcurrent = if (concurrencyEnabled) 25 else 1

    val action = createAction(limits = ActionLimits(concurrency = ConcurrencyLimit(maxConcurrent)))
    val data = warmingColdData(active = maxConcurrent - 1, action = action)
    val data2 = warmedData(active = maxConcurrent - 1, action = action)
    val pool = Map('warming -> data, 'warm -> data2)
    ContainerPool.schedule(data.action, data.invocationNamespace, pool) shouldBe Some('warm, data2)
  }

  it should "use a warmingCold when active activation count < maxconcurrent" in {
    val concurrencyEnabled = Option(WhiskProperties.getProperty("whisk.action.concurrency")).exists(_.toBoolean)
    val maxConcurrent = if (concurrencyEnabled) 25 else 1

    val action = createAction(limits = ActionLimits(concurrency = ConcurrencyLimit(maxConcurrent)))
    val data = warmingColdData(active = maxConcurrent - 1, action = action)
    val pool = Map('warmingCold -> data)
    ContainerPool.schedule(data.action, data.invocationNamespace, pool) shouldBe Some('warmingCold, data)

    //after scheduling, the pool will update with new data to set active = maxConcurrent
    val data2 = warmingColdData(active = maxConcurrent, action = action)
    val pool2 = Map('warmingCold -> data2)

    ContainerPool.schedule(data2.action, data2.invocationNamespace, pool2) shouldBe None
  }

  it should "prefer warm to warmingCold when active activation count < maxconcurrent" in {
    val concurrencyEnabled = Option(WhiskProperties.getProperty("whisk.action.concurrency")).exists(_.toBoolean)
    val maxConcurrent = if (concurrencyEnabled) 25 else 1

    val action = createAction(limits = ActionLimits(concurrency = ConcurrencyLimit(maxConcurrent)))
    val data = warmingColdData(active = maxConcurrent - 1, action = action)
    val data2 = warmedData(active = maxConcurrent - 1, action = action)
    val pool = Map('warmingCold -> data, 'warm -> data2)
    ContainerPool.schedule(data.action, data.invocationNamespace, pool) shouldBe Some('warm, data2)
  }

  it should "prefer warming to warmingCold when active activation count < maxconcurrent" in {
    val concurrencyEnabled = Option(WhiskProperties.getProperty("whisk.action.concurrency")).exists(_.toBoolean)
    val maxConcurrent = if (concurrencyEnabled) 25 else 1

    val action = createAction(limits = ActionLimits(concurrency = ConcurrencyLimit(maxConcurrent)))
    val data = warmingColdData(active = maxConcurrent - 1, action = action)
    val data2 = warmingData(active = maxConcurrent - 1, action = action)
    val pool = Map('warmingCold -> data, 'warming -> data2)
    ContainerPool.schedule(data.action, data.invocationNamespace, pool) shouldBe Some('warming, data2)
  }

  behavior of "ContainerPool remove()"

  it should "not provide a container if pool is empty" in {
    ContainerPool.remove(Map.empty[Any, ContainerData], MemoryLimit.STD_MEMORY, Instant.now()) shouldBe Map.empty
  }

  it should "not provide a container from busy pool with non-warm containers" in {
    val pool = Map('none -> noData(), 'pre -> preWarmedData())
    ContainerPool.remove(pool, MemoryLimit.STD_MEMORY, Instant.now()) shouldBe Map.empty
  }

  it should "not provide a container from pool if there is not enough capacity" in {
    val pool = Map('first -> warmedData())

    ContainerPool.remove(pool, MemoryLimit.STD_MEMORY * 2, Instant.now()) shouldBe Map.empty
  }

  it should "provide a container from pool with one single free container" in {
    val data = warmedData()
    val pool = Map('warm -> data)
    ContainerPool.remove(pool, MemoryLimit.STD_MEMORY, Instant.now()) shouldBe Map(
      'warm -> data.action.limits.memory.megabytes.MB)
  }

  it should "provide oldest container from busy pool with multiple containers" in {
    val commonNamespace = differentNamespace.asString
    val first = warmedData(namespace = commonNamespace, lastUsed = Instant.ofEpochMilli(1))
    val second = warmedData(namespace = commonNamespace, lastUsed = Instant.ofEpochMilli(2))
    val oldest = warmedData(namespace = commonNamespace, lastUsed = Instant.ofEpochMilli(0))

    val pool = Map('first -> first, 'second -> second, 'oldest -> oldest)

    ContainerPool.remove(pool, MemoryLimit.STD_MEMORY, Instant.now()) shouldBe Map(
      'oldest -> oldest.action.limits.memory.megabytes.MB)
  }

  it should "provide a list of the oldest containers from pool, if several containers have to be removed" in {
    val namespace = differentNamespace.asString
    val first = warmedData(namespace = namespace, lastUsed = Instant.ofEpochMilli(1))
    val second = warmedData(namespace = namespace, lastUsed = Instant.ofEpochMilli(2))
    val third = warmedData(namespace = namespace, lastUsed = Instant.ofEpochMilli(3))
    val oldest = warmedData(namespace = namespace, lastUsed = Instant.ofEpochMilli(0))

    val pool = Map('first -> first, 'second -> second, 'third -> third, 'oldest -> oldest)

    ContainerPool.remove(pool, MemoryLimit.STD_MEMORY * 2, Instant.now()) shouldBe Map(
      'oldest -> oldest.action.limits.memory.megabytes.MB,
      'first -> first.action.limits.memory.megabytes.MB)
  }

  it should "provide oldest container (excluding concurrently busy) from busy pool with multiple containers" in {
    val commonNamespace = differentNamespace.asString
    val first = warmedData(namespace = commonNamespace, lastUsed = Instant.ofEpochMilli(1), active = 0)
    val second = warmedData(namespace = commonNamespace, lastUsed = Instant.ofEpochMilli(2), active = 0)
    val oldest = warmedData(namespace = commonNamespace, lastUsed = Instant.ofEpochMilli(0), active = 3)

    var pool = Map('first -> first, 'second -> second, 'oldest -> oldest)
    ContainerPool.remove(pool, MemoryLimit.STD_MEMORY, Instant.now()) shouldBe Map(
      'first -> first.action.limits.memory.megabytes.MB)
    pool = pool - 'first
    ContainerPool.remove(pool, MemoryLimit.STD_MEMORY, Instant.now()) shouldBe Map(
      'second -> second.action.limits.memory.megabytes.MB)
  }
  it should "not remove container that is younger than idle grace instant" in {
    val data = warmedData()
    val idleGraceInstant = Instant.now().minusSeconds(5)
    val pool = Map('warm -> data)
    ContainerPool.remove(pool, MemoryLimit.STD_MEMORY, idleGraceInstant) shouldBe Map.empty
  }
}<|MERGE_RESOLUTION|>--- conflicted
+++ resolved
@@ -36,12 +36,7 @@
 import akka.testkit.TestActorRef
 import akka.testkit.TestKit
 import akka.testkit.TestProbe
-<<<<<<< HEAD
-import common.StreamLogging
-import common.WhiskProperties
-=======
 import common.{StreamLogging, WhiskProperties}
->>>>>>> 5ae5fa4a
 import org.apache.openwhisk.common.TransactionId
 import org.apache.openwhisk.core.connector.ActivationMessage
 import org.apache.openwhisk.core.containerpool._
@@ -49,11 +44,8 @@
 import org.apache.openwhisk.core.entity.ExecManifest.{ImageName, ReactivePrewarmingConfig, RuntimeManifest}
 import org.apache.openwhisk.core.entity.size._
 import org.apache.openwhisk.core.connector.MessageFeed
-<<<<<<< HEAD
 import org.apache.openwhisk.core.containerpool.ContainerData
-=======
 import org.scalatest.concurrent.Eventually
->>>>>>> 5ae5fa4a
 
 /**
  * Behavior tests for the ContainerPool
@@ -68,10 +60,7 @@
     with Matchers
     with BeforeAndAfterAll
     with MockFactory
-<<<<<<< HEAD
-=======
     with Eventually
->>>>>>> 5ae5fa4a
     with StreamLogging {
 
   override def afterAll = TestKit.shutdownActorSystem(system)
@@ -129,13 +118,8 @@
   val runMessageConcurrentDifferentNamespace = createRunMessage(concurrentAction, differentInvocationNamespace)
 
   /** Helper to create PreWarmedData */
-<<<<<<< HEAD
-  def preWarmedData(kind: String, memoryLimit: ByteSize = memoryLimit) =
-    PreWarmedData(stub[MockableContainer], kind, memoryLimit)
-=======
   def preWarmedData(kind: String, memoryLimit: ByteSize = memoryLimit, expires: Option[Deadline] = None) =
     PreWarmedData(stub[MockableContainer], kind, memoryLimit, expires = expires)
->>>>>>> 5ae5fa4a
 
   /** Helper to create WarmedData */
   def warmedData(run: Run, lastUsed: Instant = Instant.now) = {
@@ -768,185 +752,6 @@
     // container0 is reused (since active count decreased)
     pool ! runMessageConcurrent
     containers(0).expectMsg(runMessageConcurrent)
-  }
-
-<<<<<<< HEAD
-  it should "init prewarms only when InitPrewarms message is sent, when ContainerResourceManager.autoStartPrewarming is false" in {
-    val (containers, factory) = testContainers(2)
-    val feed = TestProbe()
-    val resMgr = new ContainerResourceManager {
-      override def canLaunch(size: ByteSize, poolMemory: Long, blackbox: Boolean): Boolean = true
-    }
-
-    val pool = system.actorOf(
-      ContainerPool
-        .props(
-          factory,
-          poolConfig(MemoryLimit.STD_MEMORY),
-          feed.ref,
-          List(PrewarmingConfig(1, exec, memoryLimit)),
-          resMgr = Some(resMgr)))
-    //prewarms are not started immediately
-    containers(0).expectNoMessage(100.milliseconds)
-    //prewarms must be started explicitly (e.g. by the ContainerResourceManager)
-    pool ! InitPrewarms
-
-    containers(0).expectMsg(Start(exec, memoryLimit)) // container0 was prewarmed
-    containers(0).send(pool, NeedWork(preWarmedData(exec.kind)))
-    pool ! runMessage
-    containers(0).expectMsg(runMessage)
-
-  }
-
-  it should "limit the number of container prewarm starts" in {
-    val (containers, factory) = testContainers(3)
-    val feed = TestProbe()
-    var reservations = 0;
-    val resMgr = new ContainerResourceManager {
-      override def addReservation(ref: ActorRef, byteSize: ByteSize, blackbox: Boolean): Unit = {
-        reservations += 1
-      }
-
-      //limit reservations to 2 containers
-      override def canLaunch(size: ByteSize, poolMemory: Long, blackbox: Boolean): Boolean = {
-
-        if (reservations >= 2) {
-          false
-        } else {
-          true
-        }
-      }
-    }
-
-    val pool = system.actorOf(
-      ContainerPool
-        .props(
-          factory,
-          poolConfig(MemoryLimit.STD_MEMORY),
-          feed.ref,
-          List(PrewarmingConfig(3, exec, memoryLimit)), //configure 3 prewarms, but only allow 2 to start
-          resMgr = Some(resMgr)))
-    //prewarms are not started immediately
-    containers(0).expectNoMessage(100.milliseconds)
-
-    //prewarms must be started explicitly (e.g. by the ContainerResourceManager)
-    pool ! InitPrewarms
-
-    containers(0).expectMsg(Start(exec, memoryLimit)) // container0 was prewarmed
-
-    //second container should start
-    containers(1).expectMsg(Start(exec, memoryLimit)) // container1 was prewarmed
-
-    //third container should not start
-    containers(2).expectNoMessage(100.milliseconds)
-
-    //verify that resMgr.addReservation is called exactly twice
-    reservations shouldBe 2
-  }
-
-  it should "release reservation on ContainerStarted" in {
-    val (containers, factory) = testContainers(2)
-    val feed = TestProbe()
-    val resMgr = mock[ContainerResourceManager] //mock to capture invocations
-    val pool = TestActorRef(
-      ContainerPool
-        .props(
-          factory,
-          poolConfig(MemoryLimit.STD_MEMORY),
-          feed.ref,
-          List(PrewarmingConfig(1, exec, memoryLimit)),
-          resMgr = Some(resMgr)))
-    (resMgr
-      .canLaunch(_: ByteSize, _: Long, _: Boolean))
-      .expects(memoryLimit, 0, false)
-      .returning(true)
-      .repeat(3)
-
-    (resMgr.addReservation(_: ActorRef, _: ByteSize, _: Boolean)).expects(*, memoryLimit, *)
-
-    (() => resMgr.activationStartLogMessage()).expects().returning("").repeat(2)
-
-    //expect the container to become unused after second NeedWork
-    (resMgr.releaseReservation(_: ActorRef)).expects(containers(0).ref).atLeastOnce()
-
-    pool ! runMessageConcurrent
-    pool ! runMessageConcurrent
-
-    containers(0).expectMsg(runMessageConcurrent)
-    containers(0).send(pool, NeedWork(warmedData(runMessageConcurrent)))
-
-    containers(0).expectMsg(runMessageConcurrent)
-
-    //ContainerStarted will cause resMgr.releaseReservation call
-    containers(0).send(pool, ContainerStarted)
-  }
-
-  it should "release reservation on ContainerRemoved" in {
-    val (containers, factory) = testContainers(2)
-    val feed = TestProbe()
-    val resMgr = mock[ContainerResourceManager] //mock to capture invocations
-    val pool = TestActorRef(
-      ContainerPool
-        .props(
-          factory,
-          poolConfig(MemoryLimit.STD_MEMORY),
-          feed.ref,
-          List(PrewarmingConfig(1, exec, memoryLimit)),
-          resMgr = Some(resMgr)))
-    (resMgr
-      .canLaunch(_: ByteSize, _: Long, _: Boolean))
-      .expects(memoryLimit, 0, false)
-      .returning(true)
-      .repeat(1)
-
-    (resMgr.addReservation(_: ActorRef, _: ByteSize, _: Boolean)).expects(*, memoryLimit, *)
-
-    //expect releaseReservation after the failure
-    (resMgr.releaseReservation(_: ActorRef)).expects(containers(0).ref).atLeastOnce()
-
-    pool ! InitPrewarms //ContainerResourceManager would normally do this
-
-    //fail the container
-    containers(0).send(pool, ContainerRemoved)
-  }
-
-  it should "backfill prewarms when prewarm containers are removed" in {
-    val (containers, factory) = testContainers(6)
-    val feed = TestProbe()
-
-    val pool =
-      system.actorOf(ContainerPool
-        .props(factory, poolConfig(MemoryLimit.STD_MEMORY * 5), feed.ref, List(PrewarmingConfig(2, exec, memoryLimit))))
-    containers(0).expectMsg(Start(exec, memoryLimit))
-    containers(1).expectMsg(Start(exec, memoryLimit))
-
-    //removing 2 prewarm containers will start 2 containers via backfill
-    containers(0).send(pool, ContainerRemoved)
-    containers(1).send(pool, ContainerRemoved)
-    containers(2).expectMsg(Start(exec, memoryLimit))
-    containers(3).expectMsg(Start(exec, memoryLimit))
-    //make sure extra prewarms are not started
-    containers(4).expectNoMessage(100.milliseconds)
-    containers(5).expectNoMessage(100.milliseconds)
-=======
-  it should "backfill prewarms when prewarm containers are removed" in {
-    val (containers, factory) = testContainers(6)
-    val feed = TestProbe()
-
-    val pool =
-      system.actorOf(ContainerPool
-        .props(factory, poolConfig(MemoryLimit.STD_MEMORY * 5), feed.ref, List(PrewarmingConfig(2, exec, memoryLimit))))
-    containers(0).expectMsg(Start(exec, memoryLimit))
-    containers(1).expectMsg(Start(exec, memoryLimit))
-
-    //removing 2 prewarm containers will start 2 containers via backfill
-    containers(0).send(pool, ContainerRemoved(true))
-    containers(1).send(pool, ContainerRemoved(true))
-    containers(2).expectMsg(Start(exec, memoryLimit))
-    containers(3).expectMsg(Start(exec, memoryLimit))
-    //make sure extra prewarms are not started
-    containers(4).expectNoMessage(100.milliseconds)
-    containers(5).expectNoMessage(100.milliseconds)
   }
 
   it should "adjust prewarm container run well without reactive config" in {
@@ -1102,9 +907,168 @@
     containers(12).send(pool, NeedWork(preWarmedData(exec.kind, expires = deadline)))
     containers(13).send(pool, NeedWork(preWarmedData(exec.kind, expires = deadline)))
     containers(14).send(pool, NeedWork(preWarmedData(exec.kind, expires = deadline)))
->>>>>>> 5ae5fa4a
+  }
+
+  it should "init prewarms only when InitPrewarms message is sent, when ContainerResourceManager.autoStartPrewarming is false" in {
+    val (containers, factory) = testContainers(2)
+    val feed = TestProbe()
+    val resMgr = new ContainerResourceManager {
+      override def canLaunch(size: ByteSize, poolMemory: Long, blackbox: Boolean): Boolean = true
+    }
+
+    val pool = system.actorOf(
+      ContainerPool
+        .props(
+          factory,
+          poolConfig(MemoryLimit.STD_MEMORY),
+          feed.ref,
+          List(PrewarmingConfig(1, exec, memoryLimit)),
+          resMgr = Some(resMgr)))
+    //prewarms are not started immediately
+    containers(0).expectNoMessage(100.milliseconds)
+    //prewarms must be started explicitly (e.g. by the ContainerResourceManager)
+    pool ! InitPrewarms
+
+    containers(0).expectMsg(Start(exec, memoryLimit)) // container0 was prewarmed
+    containers(0).send(pool, NeedWork(preWarmedData(exec.kind)))
+    pool ! runMessage
+    containers(0).expectMsg(runMessage)
+
+  }
+
+  it should "limit the number of container prewarm starts" in {
+    val (containers, factory) = testContainers(3)
+    val feed = TestProbe()
+    var reservations = 0;
+    val resMgr = new ContainerResourceManager {
+      override def addReservation(ref: ActorRef, byteSize: ByteSize, blackbox: Boolean): Unit = {
+        reservations += 1
+      }
+
+      //limit reservations to 2 containers
+      override def canLaunch(size: ByteSize, poolMemory: Long, blackbox: Boolean): Boolean = {
+
+        if (reservations >= 2) {
+          false
+        } else {
+          true
+        }
+      }
+    }
+
+    val pool = system.actorOf(
+      ContainerPool
+        .props(
+          factory,
+          poolConfig(MemoryLimit.STD_MEMORY),
+          feed.ref,
+          List(PrewarmingConfig(3, exec, memoryLimit)), //configure 3 prewarms, but only allow 2 to start
+          resMgr = Some(resMgr)))
+    //prewarms are not started immediately
+    containers(0).expectNoMessage(100.milliseconds)
+
+    //prewarms must be started explicitly (e.g. by the ContainerResourceManager)
+    pool ! InitPrewarms
+
+    containers(0).expectMsg(Start(exec, memoryLimit)) // container0 was prewarmed
+
+    //second container should start
+    containers(1).expectMsg(Start(exec, memoryLimit)) // container1 was prewarmed
+
+    //third container should not start
+    containers(2).expectNoMessage(100.milliseconds)
+
+    //verify that resMgr.addReservation is called exactly twice
+    reservations shouldBe 2
+  }
+
+  it should "release reservation on ContainerStarted" in {
+    val (containers, factory) = testContainers(2)
+    val feed = TestProbe()
+    val resMgr = mock[ContainerResourceManager] //mock to capture invocations
+    val pool = TestActorRef(
+      ContainerPool
+        .props(
+          factory,
+          poolConfig(MemoryLimit.STD_MEMORY),
+          feed.ref,
+          List(PrewarmingConfig(1, exec, memoryLimit)),
+          resMgr = Some(resMgr)))
+    (resMgr
+      .canLaunch(_: ByteSize, _: Long, _: Boolean))
+      .expects(memoryLimit, 0, false)
+      .returning(true)
+      .repeat(3)
+
+    (resMgr.addReservation(_: ActorRef, _: ByteSize, _: Boolean)).expects(*, memoryLimit, *)
+
+    (() => resMgr.activationStartLogMessage()).expects().returning("").repeat(2)
+
+    //expect the container to become unused after second NeedWork
+    (resMgr.releaseReservation(_: ActorRef)).expects(containers(0).ref).atLeastOnce()
+
+    pool ! runMessageConcurrent
+    pool ! runMessageConcurrent
+
+    containers(0).expectMsg(runMessageConcurrent)
+    containers(0).send(pool, NeedWork(warmedData(runMessageConcurrent)))
+
+    containers(0).expectMsg(runMessageConcurrent)
+
+    //ContainerStarted will cause resMgr.releaseReservation call
+    containers(0).send(pool, ContainerStarted)
+  }
+
+  it should "release reservation on ContainerRemoved" in {
+    val (containers, factory) = testContainers(2)
+    val feed = TestProbe()
+    val resMgr = mock[ContainerResourceManager] //mock to capture invocations
+    val pool = TestActorRef(
+      ContainerPool
+        .props(
+          factory,
+          poolConfig(MemoryLimit.STD_MEMORY),
+          feed.ref,
+          List(PrewarmingConfig(1, exec, memoryLimit)),
+          resMgr = Some(resMgr)))
+    (resMgr
+      .canLaunch(_: ByteSize, _: Long, _: Boolean))
+      .expects(memoryLimit, 0, false)
+      .returning(true)
+      .repeat(1)
+
+    (resMgr.addReservation(_: ActorRef, _: ByteSize, _: Boolean)).expects(*, memoryLimit, *)
+
+    //expect releaseReservation after the failure
+    (resMgr.releaseReservation(_: ActorRef)).expects(containers(0).ref).atLeastOnce()
+
+    pool ! InitPrewarms //ContainerResourceManager would normally do this
+
+    //fail the container
+    containers(0).send(pool, ContainerRemoved(false))
+  }
+
+  it should "backfill prewarms when prewarm containers are removed" in {
+    val (containers, factory) = testContainers(6)
+    val feed = TestProbe()
+
+    val pool =
+      system.actorOf(ContainerPool
+        .props(factory, poolConfig(MemoryLimit.STD_MEMORY * 5), feed.ref, List(PrewarmingConfig(2, exec, memoryLimit))))
+    containers(0).expectMsg(Start(exec, memoryLimit))
+    containers(1).expectMsg(Start(exec, memoryLimit))
+
+    //removing 2 prewarm containers will start 2 containers via backfill
+    containers(0).send(pool, ContainerRemoved(true))
+    containers(1).send(pool, ContainerRemoved(true))
+    containers(2).expectMsg(Start(exec, memoryLimit))
+    containers(3).expectMsg(Start(exec, memoryLimit))
+    //make sure extra prewarms are not started
+    containers(4).expectNoMessage(100.milliseconds)
+    containers(5).expectNoMessage(100.milliseconds)
   }
 }
+
 abstract class MockableContainer extends Container {
   protected[core] val addr: ContainerAddress = ContainerAddress("nohost")
 }
