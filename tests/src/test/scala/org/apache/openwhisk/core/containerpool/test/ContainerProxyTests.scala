/*
 * Licensed to the Apache Software Foundation (ASF) under one or more
 * contributor license agreements.  See the NOTICE file distributed with
 * this work for additional information regarding copyright ownership.
 * The ASF licenses this file to You under the Apache License, Version 2.0
 * (the "License"); you may not use this file except in compliance with
 * the License.  You may obtain a copy of the License at
 *
 *     http://www.apache.org/licenses/LICENSE-2.0
 *
 * Unless required by applicable law or agreed to in writing, software
 * distributed under the License is distributed on an "AS IS" BASIS,
 * WITHOUT WARRANTIES OR CONDITIONS OF ANY KIND, either express or implied.
 * See the License for the specific language governing permissions and
 * limitations under the License.
 */

package org.apache.openwhisk.core.containerpool.test

import java.time.Instant
import akka.actor.FSM.{CurrentState, SubscribeTransitionCallBack, Transition}
import akka.actor.{ActorRef, ActorSystem, FSM}
import akka.stream.scaladsl.Source
import akka.testkit.{ImplicitSender, TestKit}
import akka.util.ByteString
import common.{LoggedFunction, StreamLogging, SynchronizedLoggedFunction, WhiskProperties}
import java.util.concurrent.atomic.AtomicInteger
import org.junit.runner.RunWith
import org.scalatest.junit.JUnitRunner
import org.scalatest.{BeforeAndAfterAll, FlatSpecLike, Matchers}
import spray.json.DefaultJsonProtocol._
import spray.json._
import org.apache.openwhisk.common.{Logging, TransactionId}
import org.apache.openwhisk.core.connector.ActivationMessage
import org.apache.openwhisk.core.containerpool._
import org.apache.openwhisk.core.containerpool.logging.LogCollectingException
import org.apache.openwhisk.core.entity.ExecManifest.{ImageName, RuntimeManifest}
import org.apache.openwhisk.core.entity._
import org.apache.openwhisk.core.entity.size._
import org.apache.openwhisk.http.Messages
import org.apache.openwhisk.core.database.UserContext
import scala.concurrent.duration._
import scala.concurrent.{ExecutionContext, Future, Promise}

@RunWith(classOf[JUnitRunner])
class ContainerProxyTests
    extends TestKit(ActorSystem("ContainerProxys"))
    with ImplicitSender
    with FlatSpecLike
    with Matchers
    with BeforeAndAfterAll
    with StreamLogging {

  override def afterAll = TestKit.shutdownActorSystem(system)

  val timeout = 5.seconds
  val pauseGrace = timeout + 1.minute
  val log = logging
  val defaultUserMemory: ByteSize = 1024.MB

  // Common entities to pass to the tests. We don't really care what's inside
  // those for the behavior testing here, as none of the contents will really
  // reach a container anyway. We merely assert that passing and extraction of
  // the values is done properly.
  val exec = CodeExecAsString(RuntimeManifest("actionKind", ImageName("testImage")), "testCode", None)
  val memoryLimit = 256.MB

  val invocationNamespace = EntityName("invocationSpace")
  val action = ExecutableWhiskAction(EntityPath("actionSpace"), EntityName("actionName"), exec)
  val concurrencyEnabled = Option(WhiskProperties.getProperty("whisk.action.concurrency")).exists(_.toBoolean)
  val testConcurrencyLimit = if (concurrencyEnabled) ConcurrencyLimit(2) else ConcurrencyLimit(1)
  val concurrentAction = ExecutableWhiskAction(
    EntityPath("actionSpace"),
    EntityName("actionName"),
    exec,
    limits = ActionLimits(concurrency = testConcurrencyLimit))

  // create a transaction id to set the start time and control queue time
  val messageTransId = TransactionId(TransactionId.testing.meta.id)

  val initInterval = {
    val now = messageTransId.meta.start.plusMillis(50) // this is the queue time for cold start
    Interval(now, now.plusMillis(100))
  }

  val runInterval = {
    val now = initInterval.end.plusMillis(75) // delay between init and run
    Interval(now, now.plusMillis(200))
  }

  val errorInterval = {
    val now = initInterval.end.plusMillis(75) // delay between init and run
    Interval(now, now.plusMillis(150))
  }

  val uuid = UUID()

  val user =
    Identity(Subject(), Namespace(invocationNamespace, uuid), BasicAuthenticationAuthKey(uuid, Secret()), Set.empty)

  def newMessage =
    ActivationMessage(
      messageTransId,
      action.fullyQualifiedName(true),
      action.rev,
      user,
      ActivationId.generate(),
      ControllerInstanceId("0"),
      blocking = false,
      content = None)

  /*
   * Helpers for assertions and actor lifecycles
   */
  /** Imitates a StateTimeout in the FSM */
  def timeout(actor: ActorRef) = actor ! FSM.StateTimeout

  /** Registers the transition callback and expects the first message */
  def registerCallback(c: ActorRef) = {
    c ! SubscribeTransitionCallBack(testActor)
    expectMsg(CurrentState(c, Uninitialized))
  }

  /** Pre-warms the given state-machine, assumes good cases */
  def preWarm(machine: ActorRef) = {
    machine ! Start(exec, memoryLimit)
    expectMsg(Transition(machine, Uninitialized, Starting))
    expectPreWarmed(exec.kind)
    expectMsg(Transition(machine, Starting, Started))
  }

  /** Run the common action on the state-machine, assumes good cases */
<<<<<<< HEAD
  def run(machine: ActorRef, currentState: ContainerState, expectInit: Boolean = true) = {
    val msg = newMessage
    system.log.info(s"running ${msg.activationId}")
    machine ! Run(action, msg)
=======
  def run(machine: ActorRef, currentState: ContainerState) = {
    machine ! Run(action, message)
>>>>>>> 0fa5ddd1
    expectMsg(Transition(machine, currentState, Running))
    expectWarmed(invocationNamespace.name, action)
    expectMsg(Transition(machine, Running, Ready))
  }

  /** Expect a NeedWork message with prewarmed data */
  def expectPreWarmed(kind: String) = expectMsgPF() {
    case NeedWork(PreWarmedData(_, kind, memoryLimit, _)) => true
  }

  /** Expect a NeedWork message with warmed data */
  def expectWarmed(namespace: String, action: ExecutableWhiskAction) = {
    val test = EntityName(namespace)
    expectMsgPF() {
      case a @ NeedWork(WarmedData(_, `test`, `action`, _, _)) => //matched, otherwise will fail
    }
  }

  /** Expect the container to pause successfully */
  def expectPause(machine: ActorRef) = {
    expectMsg(Transition(machine, Ready, Pausing))
    expectMsg(Transition(machine, Pausing, Paused))
  }

  /** Creates an inspectable version of the ack method, which records all calls in a buffer */
  def createAcker(a: ExecutableWhiskAction = action) = LoggedFunction {
    (_: TransactionId, activation: WhiskActivation, _: Boolean, _: ControllerInstanceId, _: UUID, _: Boolean) =>
      activation.annotations.get("limits") shouldBe Some(a.limits.toJson)
      activation.annotations.get("path") shouldBe Some(a.fullyQualifiedName(false).toString.toJson)
      activation.annotations.get("kind") shouldBe Some(a.exec.kind.toJson)
      system.log.info(s"acking ${activation.activationId}")
      Future.successful(())
  }

  /** Creates an synchronized inspectable version of the ack method, which records all calls in a buffer */
  def createSyncAcker(a: ExecutableWhiskAction = action) = SynchronizedLoggedFunction {
    (_: TransactionId, activation: WhiskActivation, _: Boolean, _: ControllerInstanceId, _: UUID, _: Boolean) =>
      activation.annotations.get("limits") shouldBe Some(a.limits.toJson)
      activation.annotations.get("path") shouldBe Some(a.fullyQualifiedName(false).toString.toJson)
      activation.annotations.get("kind") shouldBe Some(a.exec.kind.toJson)
      Future.successful(())
  }

  /** Creates an inspectable factory */
  def createFactory(response: Future[Container]) = LoggedFunction {
    (_: TransactionId, _: String, _: ImageName, _: Boolean, _: ByteSize, _: Int) =>
      response
  }

  def createCollector(response: Future[ActivationLogs] = Future.successful(ActivationLogs(Vector.empty))) =
    LoggedFunction {
      (transid: TransactionId,
       user: Identity,
       activation: WhiskActivation,
       container: Container,
       action: ExecutableWhiskAction) =>
        response
    }

  def createStore = LoggedFunction { (transid: TransactionId, activation: WhiskActivation, context: UserContext) =>
    Future.successful(())
  }
  def createSyncStore = SynchronizedLoggedFunction {
    (transid: TransactionId, activation: WhiskActivation, context: UserContext) =>
      Future.successful(())
  }
  val poolConfig = ContainerPoolConfig(2.MB, 0.5, false)

  behavior of "ContainerProxy"

  /*
   * SUCCESSFUL CASES
   */
  it should "create a container given a Start message" in within(timeout) {
    val container = new TestContainer
    val factory = createFactory(Future.successful(container))
    val store = createStore
    val machine =
      childActorOf(
        ContainerProxy
          .props(
            factory,
            createAcker(),
            store,
            createCollector(),
            InvokerInstanceId(0, Some("myname"), userMemory = defaultUserMemory),
            poolConfig,
            pauseGrace = pauseGrace))
    registerCallback(machine)
    preWarm(machine)

    factory.calls should have size 1
    val (tid, name, _, _, memory, cpuShares) = factory.calls(0)
    tid shouldBe TransactionId.invokerWarmup
    name should fullyMatch regex """wskmyname\d+_\d+_prewarm_actionKind"""
    memory shouldBe memoryLimit
  }

  it should "run a container which has been started before, write an active ack, write to the store, pause and remove the container" in within(
    timeout) {
    val container = new TestContainer
    val factory = createFactory(Future.successful(container))
    val acker = createAcker()
    val store = createStore
    val collector = createCollector()

    val machine =
      childActorOf(
        ContainerProxy
          .props(
            factory,
            acker,
            store,
            collector,
            InvokerInstanceId(0, userMemory = defaultUserMemory),
            poolConfig,
            pauseGrace = pauseGrace))
    registerCallback(machine)

    preWarm(machine)
    run(machine, Started)

    // Timeout causes the container to pause
    timeout(machine)
    expectPause(machine)

    // Another pause causes the container to be removed
    timeout(machine)
    expectMsg(RescheduleJob)
    expectMsg(Transition(machine, Paused, Removing))

    awaitAssert {
      factory.calls should have size 1
      container.initializeCount shouldBe 1
      container.runCount shouldBe 1
      collector.calls should have size 1
      container.suspendCount shouldBe 1
      container.destroyCount shouldBe 1
      acker.calls should have size 1
      store.calls should have size 1
    }
  }

  it should "run an action and continue with a next run without pausing the container" in within(timeout) {
    val container = new TestContainer
    val factory = createFactory(Future.successful(container))
    val acker = createSyncAcker()
    val store = createStore
    val collector = createCollector()

    val machine =
      childActorOf(
        ContainerProxy
          .props(
            factory,
            acker,
            store,
            collector,
            InvokerInstanceId(0, userMemory = defaultUserMemory),
            poolConfig,
            pauseGrace = pauseGrace))
    registerCallback(machine)
    preWarm(machine)

    run(machine, Started)
    // Note that there are no intermediate state changes
    run(machine, Ready)

    awaitAssert {
      factory.calls should have size 1
      container.initializeCount shouldBe 1
      container.runCount shouldBe 2
      collector.calls should have size 2
      container.suspendCount shouldBe 0
      acker.calls should have size 2
      store.calls should have size 2

      val initRunActivation = acker.calls(0)._2
      val initRunTid = acker.calls(0)._1
      val runOnlyTid = acker.calls(1)._1

      initRunActivation.duration shouldBe Some((initInterval.duration + runInterval.duration).toMillis)
      initRunActivation.annotations
        .get(WhiskActivation.initTimeAnnotation)
        .get
        .convertTo[Int] shouldBe initInterval.duration.toMillis
      initRunActivation.annotations
        .get(WhiskActivation.waitTimeAnnotation)
        .get
        .convertTo[Int] shouldBe
        Interval(initRunTid.meta.start, initInterval.start).duration.toMillis

      val runOnlyActivation = acker.calls(1)._2
      runOnlyActivation.duration shouldBe Some(runInterval.duration.toMillis)
      runOnlyActivation.annotations.get(WhiskActivation.initTimeAnnotation) shouldBe empty
      runOnlyActivation.annotations.get(WhiskActivation.waitTimeAnnotation).get.convertTo[Int] shouldBe {
        Interval(runOnlyTid.meta.start, runInterval.start).duration.toMillis
      }
    }
  }

  it should "run an action after pausing the container" in within(timeout) {
    val container = new TestContainer
    val factory = createFactory(Future.successful(container))
    val acker = createAcker()
    val store = createStore
    val collector = createCollector()

    val machine =
      childActorOf(
        ContainerProxy
          .props(
            factory,
            acker,
            store,
            collector,
            InvokerInstanceId(0, userMemory = defaultUserMemory),
            poolConfig,
            pauseGrace = pauseGrace))
    registerCallback(machine)
    preWarm(machine)

    run(machine, Started)
    timeout(machine)
    expectPause(machine)
    run(machine, Paused)

    awaitAssert {
      factory.calls should have size 1
      container.initializeCount shouldBe 1
      container.runCount shouldBe 2
      collector.calls should have size 2
      container.suspendCount shouldBe 1
      container.resumeCount shouldBe 1
      acker.calls should have size 2
      store.calls should have size 2
      acker
        .calls(0)
        ._2
        .annotations
        .get(WhiskActivation.initTimeAnnotation)
        .get
        .convertTo[Int] shouldBe initInterval.duration.toMillis
      acker.calls(1)._2.annotations.get(WhiskActivation.initTimeAnnotation) shouldBe empty
    }
  }

  it should "successfully run on an uninitialized container" in within(timeout) {
    val container = new TestContainer
    val factory = createFactory(Future.successful(container))
    val acker = createAcker()
    val store = createStore
    val collector = createCollector()

    val machine =
      childActorOf(
        ContainerProxy
          .props(
            factory,
            acker,
            store,
            collector,
            InvokerInstanceId(0, userMemory = defaultUserMemory),
            poolConfig,
            pauseGrace = pauseGrace))
    registerCallback(machine)
    run(machine, Uninitialized)

    awaitAssert {
      factory.calls should have size 1
      container.initializeCount shouldBe 1
      container.runCount shouldBe 1
      collector.calls should have size 1
      acker.calls should have size 1
      store.calls should have size 1
      acker
        .calls(0)
        ._2
        .annotations
        .get(WhiskActivation.initTimeAnnotation)
        .get
        .convertTo[Int] shouldBe initInterval.duration.toMillis
    }
  }

  it should "not collect logs if the log-limit is set to 0" in within(timeout) {
    val noLogsAction = action.copy(limits = ActionLimits(logs = LogLimit(0.MB)))

    val container = new TestContainer
    val factory = createFactory(Future.successful(container))
    val acker = createAcker(noLogsAction)
    val store = createStore
    val collector = createCollector()

    val machine =
      childActorOf(
        ContainerProxy
          .props(
            factory,
            acker,
            store,
            collector,
            InvokerInstanceId(0, userMemory = defaultUserMemory),
            poolConfig,
            pauseGrace = pauseGrace))
    registerCallback(machine)

    machine ! Run(noLogsAction, newMessage)
    expectMsg(Transition(machine, Uninitialized, Running))
    expectWarmed(invocationNamespace.name, noLogsAction)
    expectMsg(Transition(machine, Running, Ready))

    awaitAssert {
      factory.calls should have size 1
      container.initializeCount shouldBe 1
      container.runCount shouldBe 1
      collector.calls should have size 0
      acker.calls should have size 1
      store.calls should have size 1
    }
  }

  //This tests concurrency from the ContainerPool perspective - where multiple Run messages may be sent to ContainerProxy
  //without waiting for the completion of the previous Run message (signaled by NeedWork message)
  //Multiple messages can only be handled after Warming.
  it should "stay in Running state if others are still running" in within(timeout) {
    assume(Option(WhiskProperties.getProperty("whisk.action.concurrency")).exists(_.toBoolean))

    val initPromise = Promise[Interval]()
    val runPromises = Seq(
      Promise[(Interval, ActivationResponse)](),
      Promise[(Interval, ActivationResponse)](),
      Promise[(Interval, ActivationResponse)](),
      Promise[(Interval, ActivationResponse)](),
      Promise[(Interval, ActivationResponse)](),
      Promise[(Interval, ActivationResponse)]())
    val container = new TestContainer(Some(initPromise), runPromises)
    val factory = createFactory(Future.successful(container))
    val acker = createSyncAcker(concurrentAction)
    val store = createSyncStore
    val collector =
      (_: TransactionId, _: Identity, _: WhiskActivation, _: Container, _: ExecutableWhiskAction) => {
        container.logs(0.MB, false)(TransactionId.testing)
        Future.successful(ActivationLogs())
      }

    val machine =
      childActorOf(
        ContainerProxy
          .props(
            factory,
            acker,
            store,
            collector,
            InvokerInstanceId(0, userMemory = defaultUserMemory),
            poolConfig,
            pauseGrace = pauseGrace))
    registerCallback(machine)
    preWarm(machine) //ends in Started state

    machine ! Run(concurrentAction, newMessage) //first in Started state
    machine ! Run(concurrentAction, newMessage) //second in Started or Running state

    //first message go from Started -> Running -> Ready, with 2 NeedWork messages (1 for init, 1 for run)
    //second message will be delayed until we get to Running state with WarmedData
    //   (and will produce 1 NeedWork message after run)
    expectMsg(Transition(machine, Started, Running))

    //complete the init
    initPromise.success(initInterval)

    //complete the first run
    runPromises(0).success(runInterval, ActivationResponse.success())
    expectWarmed(invocationNamespace.name, concurrentAction) //when first completes (count is 0 since stashed not counted)
    expectMsg(Transition(machine, Running, Ready)) //wait for first to complete to skip the delay step that can only reliably be tested in single threaded
    expectMsg(Transition(machine, Ready, Running)) //when second starts (after delay...)

    //complete the second run
    runPromises(1).success(runInterval, ActivationResponse.success())
    expectWarmed(invocationNamespace.name, concurrentAction) //when second completes

    //go back to ready after first and second runs are complete
    expectMsg(Transition(machine, Running, Ready))

    machine ! Run(concurrentAction, newMessage) //third in Ready state
    machine ! Run(concurrentAction, newMessage) //fourth in Ready state
    machine ! Run(concurrentAction, newMessage) //fifth in Ready state - will be queued
    machine ! Run(concurrentAction, newMessage) //sixth in Ready state - will be queued

    //third message will go from Ready -> Running -> Ready (after fourth run)
    expectMsg(Transition(machine, Ready, Running))

    //complete the third run (do not request new work yet)
    runPromises(2).success(runInterval, ActivationResponse.success())

    //complete the fourth run -> dequeue the fifth run (do not request new work yet)
    runPromises(3).success(runInterval, ActivationResponse.success())

    //complete the fifth run (request new work, 1 active remain)
    runPromises(4).success(runInterval, ActivationResponse.success())
<<<<<<< HEAD

    expectAnyWarmed(invocationNamespace.name, concurrentAction)
=======
    expectWarmed(invocationNamespace.name, concurrentAction) //when fifth completes
>>>>>>> 0fa5ddd1

    //complete the sixth run (request new work 0 active remain)
    runPromises(5).success(runInterval, ActivationResponse.success())

<<<<<<< HEAD
    expectAnyWarmed(invocationNamespace.name, concurrentAction)
=======
    expectWarmed(invocationNamespace.name, concurrentAction) //when sixth completes
>>>>>>> 0fa5ddd1

    // back to ready
    expectMsg(Transition(machine, Running, Ready))

    //timeout + pause after getting back to Ready
    timeout(machine)
    expectMsg(Transition(machine, Ready, Pausing))
    expectMsg(Transition(machine, Pausing, Paused))

    awaitAssert {
      factory.calls should have size 1
      container.initializeCount shouldBe 1
      container.runCount shouldBe 6
      container.atomicLogsCount.get() shouldBe 6
      container.suspendCount shouldBe 1
      container.resumeCount shouldBe 0
      acker.calls should have size 6
      store.calls should have size 6
      acker
        .calls(0)
        ._2
        .annotations
        .get(WhiskActivation.initTimeAnnotation)
        .get
        .convertTo[Int] shouldBe initInterval.duration.toMillis
      acker.calls(1)._2.annotations.get(WhiskActivation.initTimeAnnotation) shouldBe empty
    }

  }

  it should "complete the transaction and reuse the container on a failed run IFF failure was applicationError" in within(
    timeout) {
    val container = new TestContainer {
      override def run(parameters: JsObject, environment: JsObject, timeout: FiniteDuration, concurrent: Int)(
        implicit transid: TransactionId): Future[(Interval, ActivationResponse)] = {
        atomicRunCount.incrementAndGet()
        //every other run fails
        if (runCount % 2 == 0) {
          Future.successful((runInterval, ActivationResponse.success()))
        } else {
          Future.successful((errorInterval, ActivationResponse.applicationError(("boom"))))
        }
      }
    }
    val factory = createFactory(Future.successful(container))
    val acker = createAcker()
    val store = createStore
    val collector = createCollector()

    val machine =
      childActorOf(
        ContainerProxy
          .props(
            factory,
            acker,
            store,
            collector,
            InvokerInstanceId(0, userMemory = defaultUserMemory),
            poolConfig,
            pauseGrace = timeout))
    registerCallback(machine)
    preWarm(machine)

    //first one will fail
    run(machine, Started)

    // Note that there are no intermediate state changes
    //second one will succeed
    run(machine, Ready)

    //With exception of the error on first run, the assertions should be the same as in
    //         `run an action and continue with a next run without pausing the container`
    awaitAssert {
      factory.calls should have size 1
      container.initializeCount shouldBe 1
      container.runCount shouldBe 2
      collector.calls should have size 2
      container.suspendCount shouldBe 0
      container.destroyCount shouldBe 0
      acker.calls should have size 2
      store.calls should have size 2

      val initErrorActivation = acker.calls(0)._2
      val initErrorTid = acker.calls(0)._1
      val runOnlyTid = acker.calls(1)._1

      initErrorActivation.duration shouldBe Some((initInterval.duration + errorInterval.duration).toMillis)
      initErrorActivation.annotations
        .get(WhiskActivation.initTimeAnnotation)
        .get
        .convertTo[Int] shouldBe initInterval.duration.toMillis
      initErrorActivation.annotations
        .get(WhiskActivation.waitTimeAnnotation)
        .get
        .convertTo[Int] shouldBe
        Interval(initErrorTid.meta.start, initInterval.start).duration.toMillis

      val runOnlyActivation = acker.calls(1)._2
      runOnlyActivation.duration shouldBe Some(runInterval.duration.toMillis)
      runOnlyActivation.annotations.get(WhiskActivation.initTimeAnnotation) shouldBe empty
      runOnlyActivation.annotations.get(WhiskActivation.waitTimeAnnotation).get.convertTo[Int] shouldBe {
        Interval(runOnlyTid.meta.start, runInterval.start).duration.toMillis
      }
    }

  }

  /*
   * ERROR CASES
   */
  it should "complete the transaction and abort if container creation fails" in within(timeout) {
    val container = new TestContainer
    val factory = createFactory(Future.failed(new Exception()))
    val acker = createAcker()
    val store = createStore
    val collector = createCollector()

    val machine =
      childActorOf(
        ContainerProxy
          .props(
            factory,
            acker,
            store,
            collector,
            InvokerInstanceId(0, userMemory = defaultUserMemory),
            poolConfig,
            pauseGrace = pauseGrace))
    registerCallback(machine)
    machine ! Run(action, newMessage)
    expectMsg(Transition(machine, Uninitialized, Running))
    expectMsg(ContainerRemoved)

    awaitAssert {
      factory.calls should have size 1
      container.initializeCount shouldBe 0
      container.runCount shouldBe 0
      collector.calls should have size 0 // gather no logs
      container.destroyCount shouldBe 0 // no destroying possible as no container could be obtained
      acker.calls should have size 1
      val activation = acker.calls(0)._2
      activation.response should be a 'whiskError
      activation.annotations.get(WhiskActivation.initTimeAnnotation) shouldBe empty
      store.calls should have size 1
    }
  }

  it should "complete the transaction and destroy the container on a failed init" in within(timeout) {
    val container = new TestContainer {
      override def initialize(initializer: JsObject,
                              timeout: FiniteDuration,
                              concurrent: Int)(implicit transid: TransactionId): Future[Interval] = {
        initializeCount += 1
        Future.failed(InitializationError(initInterval, ActivationResponse.developerError("boom")))
      }
    }
    val factory = createFactory(Future.successful(container))
    val acker = createAcker()
    val store = createStore
    val collector = createCollector()

    val machine =
      childActorOf(
        ContainerProxy
          .props(
            factory,
            acker,
            store,
            collector,
            InvokerInstanceId(0, userMemory = defaultUserMemory),
            poolConfig,
            pauseGrace = pauseGrace))
    registerCallback(machine)
    machine ! Run(action, newMessage)
    expectMsg(Transition(machine, Uninitialized, Running))
    expectMsg(ContainerRemoved) // The message is sent as soon as the container decides to destroy itself
    expectMsg(Transition(machine, Running, Removing))

    awaitAssert {
      factory.calls should have size 1
      container.initializeCount shouldBe 1
      container.runCount shouldBe 0 // should not run the action
      collector.calls should have size 1
      container.destroyCount shouldBe 1
      val activation = acker.calls(0)._2
      activation.response shouldBe ActivationResponse.developerError("boom")
      activation.annotations
        .get(WhiskActivation.initTimeAnnotation)
        .get
        .convertTo[Int] shouldBe initInterval.duration.toMillis

      store.calls should have size 1
    }
  }

  it should "complete the transaction and destroy the container on a failed run IFF failure was containerError" in within(
    timeout) {
    val container = new TestContainer {
      override def run(parameters: JsObject, environment: JsObject, timeout: FiniteDuration, concurrent: Int)(
        implicit transid: TransactionId): Future[(Interval, ActivationResponse)] = {
        atomicRunCount.incrementAndGet()
        Future.successful((initInterval, ActivationResponse.developerError(("boom"))))
      }
    }
    val factory = createFactory(Future.successful(container))
    val acker = createAcker()
    val store = createStore
    val collector = createCollector()

    val machine =
      childActorOf(
        ContainerProxy
          .props(
            factory,
            acker,
            store,
            collector,
            InvokerInstanceId(0, userMemory = defaultUserMemory),
            poolConfig,
            pauseGrace = pauseGrace))
    registerCallback(machine)
    machine ! Run(action, newMessage)
    expectMsg(Transition(machine, Uninitialized, Running))
    expectMsg(ContainerRemoved) // The message is sent as soon as the container decides to destroy itself
    expectMsg(Transition(machine, Running, Removing))

    awaitAssert {
      factory.calls should have size 1
      container.initializeCount shouldBe 1
      container.runCount shouldBe 1
      collector.calls should have size 1
      container.destroyCount shouldBe 1
      acker.calls(0)._2.response shouldBe ActivationResponse.developerError("boom")
      store.calls should have size 1
    }
  }

  it should "complete the transaction and destroy the container if log reading failed" in {
    val container = new TestContainer
    val factory = createFactory(Future.successful(container))
    val acker = createAcker()
    val store = createStore

    val partialLogs = Vector("this log line made it", Messages.logFailure)
    val collector =
      createCollector(Future.failed(LogCollectingException(ActivationLogs(partialLogs))))

    val machine =
      childActorOf(
        ContainerProxy
          .props(
            factory,
            acker,
            store,
            collector,
            InvokerInstanceId(0, userMemory = defaultUserMemory),
            poolConfig,
            pauseGrace = pauseGrace))
    registerCallback(machine)
    machine ! Run(action, newMessage)
    expectMsg(Transition(machine, Uninitialized, Running))
    expectMsg(ContainerRemoved) // The message is sent as soon as the container decides to destroy itself
    expectMsg(Transition(machine, Running, Removing))

    awaitAssert {
      factory.calls should have size 1
      container.initializeCount shouldBe 1
      container.runCount shouldBe 1
      collector.calls should have size 1
      container.destroyCount shouldBe 1
      acker.calls should have size 1
      acker.calls(0)._2.response shouldBe ActivationResponse.success()
      store.calls should have size 1
      store.calls(0)._2.logs shouldBe ActivationLogs(partialLogs)
    }
  }

  it should "complete the transaction and destroy the container if log reading failed terminally" in {
    val container = new TestContainer
    val factory = createFactory(Future.successful(container))
    val acker = createAcker()
    val store = createStore
    val collector = createCollector(Future.failed(new Exception))

    val machine =
      childActorOf(
        ContainerProxy
          .props(
            factory,
            acker,
            store,
            collector,
            InvokerInstanceId(0, userMemory = defaultUserMemory),
            poolConfig,
            pauseGrace = pauseGrace))
    registerCallback(machine)
    machine ! Run(action, newMessage)
    expectMsg(Transition(machine, Uninitialized, Running))
    expectMsg(ContainerRemoved) // The message is sent as soon as the container decides to destroy itself
    expectMsg(Transition(machine, Running, Removing))

    awaitAssert {
      factory.calls should have size 1
      container.initializeCount shouldBe 1
      container.runCount shouldBe 1
      collector.calls should have size 1
      container.destroyCount shouldBe 1
      acker.calls should have size 1
      acker.calls(0)._2.response shouldBe ActivationResponse.success()
      store.calls should have size 1
      store.calls(0)._2.logs shouldBe ActivationLogs(Vector(Messages.logFailure))
    }
  }

  it should "resend the job to the parent if resuming a container fails" in within(timeout) {
    val container = new TestContainer {
      override def resume()(implicit transid: TransactionId) = {
        resumeCount += 1
        Future.failed(new RuntimeException())
      }
    }
    val factory = createFactory(Future.successful(container))
    val acker = createAcker()
    val store = createStore

    val machine =
      childActorOf(
        ContainerProxy
          .props(
            factory,
            acker,
            store,
            createCollector(),
            InvokerInstanceId(0, userMemory = defaultUserMemory),
            poolConfig,
            pauseGrace = pauseGrace))
    registerCallback(machine)
    run(machine, Uninitialized) // first run an activation
    timeout(machine) // times out Ready state so container suspends
    expectPause(machine)

    val runMessage = Run(action, newMessage)
    machine ! runMessage
    expectMsg(Transition(machine, Paused, Running))
    expectMsg(RescheduleJob)
    expectMsg(Transition(machine, Running, Removing))
    expectMsg(runMessage)

    awaitAssert {
      factory.calls should have size 1
      container.runCount shouldBe 1
      container.suspendCount shouldBe 1
      container.resumeCount shouldBe 1
      container.destroyCount shouldBe 1
    }
  }

  it should "remove the container if suspend fails" in within(timeout) {
    val container = new TestContainer {
      override def suspend()(implicit transid: TransactionId) = {
        suspendCount += 1
        Future.failed(new RuntimeException())
      }
    }
    val factory = createFactory(Future.successful(container))
    val acker = createAcker()
    val store = createStore

    val machine =
      childActorOf(
        ContainerProxy
          .props(
            factory,
            acker,
            store,
            createCollector(),
            InvokerInstanceId(0, userMemory = defaultUserMemory),
            poolConfig,
            pauseGrace = pauseGrace))
    registerCallback(machine)
    run(machine, Uninitialized)
    timeout(machine) // times out Ready state so container suspends
    expectMsg(Transition(machine, Ready, Pausing))
    expectMsg(ContainerRemoved) // The message is sent as soon as the container decides to destroy itself
    expectMsg(Transition(machine, Pausing, Removing))

    awaitAssert {
      factory.calls should have size 1
      container.suspendCount shouldBe 1
      container.destroyCount shouldBe 1
    }
  }

  /*
   * DELAYED DELETION CASES
   */
  // this test represents a Remove message whenever you are in the "Running" state. Therefore, testing
  // a Remove while /init should suffice to guarantee test coverage here.
  it should "delay a deletion message until the transaction is completed successfully" in within(timeout) {
    val initPromise = Promise[Interval]
    val container = new TestContainer {
      override def initialize(initializer: JsObject,
                              timeout: FiniteDuration,
                              concurrent: Int)(implicit transid: TransactionId): Future[Interval] = {
        initializeCount += 1
        initPromise.future
      }
    }
    val factory = createFactory(Future.successful(container))
    val acker = createAcker()
    val store = createStore
    val collector = createCollector()

    val machine =
      childActorOf(
        ContainerProxy
          .props(
            factory,
            acker,
            store,
            collector,
            InvokerInstanceId(0, userMemory = defaultUserMemory),
            poolConfig,
            pauseGrace = pauseGrace))
    registerCallback(machine)

    // Start running the action
    machine ! Run(action, newMessage)
    expectMsg(Transition(machine, Uninitialized, Running))

    // Schedule the container to be removed
    machine ! Remove

    // Finish /init, note that /run and log-collecting happens nonetheless
    initPromise.success(Interval.zero)
    expectWarmed(invocationNamespace.name, action)
    expectMsg(Transition(machine, Running, Ready))

    // Remove the container after the transaction finished
    expectMsg(ContainerRemoved)
    expectMsg(Transition(machine, Ready, Removing))

    awaitAssert {
      factory.calls should have size 1
      container.initializeCount shouldBe 1
      container.runCount shouldBe 1
      collector.calls should have size 1
      container.suspendCount shouldBe 0 // skips pausing the container
      container.destroyCount shouldBe 1
      acker.calls should have size 1
      store.calls should have size 1
    }
  }

  // this tests a Run message in the "Removing" state. The contract between the pool and state-machine
  // is, that only one Run is to be sent until a "NeedWork" comes back. If we sent a NeedWork but no work is
  // there, we might run into the final timeout which will schedule a removal of the container. There is a
  // time window though, in which the pool doesn't know of that decision yet. We handle the collision by
  // sending the Run back to the pool so it can reschedule.
  it should "send back a Run message which got sent before the container decided to remove itself" in within(timeout) {
    val destroyPromise = Promise[Unit]
    val container = new TestContainer {
      override def destroy()(implicit transid: TransactionId): Future[Unit] = {
        destroyCount += 1
        destroyPromise.future
      }
    }
    val factory = createFactory(Future.successful(container))
    val acker = createAcker()
    val store = createStore
    val collector = createCollector()

    val machine =
      childActorOf(
        ContainerProxy
          .props(
            factory,
            acker,
            store,
            collector,
            InvokerInstanceId(0, userMemory = defaultUserMemory),
            poolConfig,
            pauseGrace = pauseGrace))
    registerCallback(machine)
    run(machine, Uninitialized)
    timeout(machine)
    expectPause(machine)
    timeout(machine)

    // We don't know of this timeout, so we schedule a run.
    val msg = newMessage
    machine ! Run(action, msg)

    // State-machine shuts down nonetheless.
    expectMsg(RescheduleJob)
    expectMsg(Transition(machine, Paused, Removing))

    // Pool gets the message again.
    expectMsg(Run(action, msg))

    awaitAssert {
      factory.calls should have size 1
      container.initializeCount shouldBe 1
      container.runCount shouldBe 1
      collector.calls should have size 1
      container.suspendCount shouldBe 1
      container.resumeCount shouldBe 1
      container.destroyCount shouldBe 1
      acker.calls should have size 1
      store.calls should have size 1
    }
  }

  /**
   * Implements all the good cases of a perfect run to facilitate error case overriding.
   */
  class TestContainer(initPromise: Option[Promise[Interval]] = None,
                      runPromises: Seq[Promise[(Interval, ActivationResponse)]] = Seq.empty)
      extends Container {
    protected[core] val id = ContainerId("testcontainer")
    protected val addr = ContainerAddress("0.0.0.0")
    protected implicit val logging: Logging = log
    protected implicit val ec: ExecutionContext = system.dispatcher
    override implicit protected val as: ActorSystem = system
    var suspendCount = 0
    var resumeCount = 0
    var destroyCount = 0
    var initializeCount = 0
    val atomicRunCount = new AtomicInteger(0) //need atomic tracking since we will test concurrent runs
    var atomicLogsCount = new AtomicInteger(0)

    def runCount = atomicRunCount.get()
    override def suspend()(implicit transid: TransactionId): Future[Unit] = {
      println("suspending!!!")
      suspendCount += 1
      val s = super.suspend()
      //verify that httpconn is closed
      httpConnection should be(None)
      s
    }
    override def resume()(implicit transid: TransactionId): Future[Unit] = {
      println("resuming!!!")
      resumeCount += 1
      val r = super.resume()
      //verify that httpconn is recreated
      httpConnection should be('defined)
      r
    }
    override def destroy()(implicit transid: TransactionId): Future[Unit] = {
      destroyCount += 1
      super.destroy()
    }
    override def initialize(initializer: JsObject, timeout: FiniteDuration, concurrent: Int)(
      implicit transid: TransactionId): Future[Interval] = {
      initializeCount += 1
      initializer shouldBe action.containerInitializer
      timeout shouldBe action.limits.timeout.duration

      initPromise.map(_.future).getOrElse(Future.successful(initInterval))
    }
    override def run(parameters: JsObject, environment: JsObject, timeout: FiniteDuration, concurrent: Int)(
      implicit transid: TransactionId): Future[(Interval, ActivationResponse)] = {
      val runCount = atomicRunCount.incrementAndGet()
      environment.fields("namespace") shouldBe invocationNamespace.name.toJson
      environment.fields("action_name") shouldBe action.fullyQualifiedName(true).qualifiedNameWithLeadingSlash.toJson
      environment.fields("activation_id").toString() should not be empty
      val authEnvironment = environment.fields.filterKeys(user.authkey.toEnvironment.fields.contains)
      user.authkey.toEnvironment shouldBe authEnvironment.toJson.asJsObject
      val deadline = Instant.ofEpochMilli(environment.fields("deadline").convertTo[String].toLong)
      val maxDeadline = Instant.now.plusMillis(timeout.toMillis)

      // The deadline should be in the future but must be smaller than or equal
      // a freshly computed deadline, as they get computed slightly after each other
      deadline should (be <= maxDeadline and be >= Instant.now)

      //return the future for this run (if runPromises no empty), or a default response
      runPromises
        .lift(runCount - 1)
        .map(_.future)
        .getOrElse(Future.successful((runInterval, ActivationResponse.success())))
    }
    def logs(limit: ByteSize, waitForSentinel: Boolean)(implicit transid: TransactionId): Source[ByteString, Any] = {
      atomicLogsCount.incrementAndGet()
      Source.empty
    }
  }
}<|MERGE_RESOLUTION|>--- conflicted
+++ resolved
@@ -130,15 +130,8 @@
   }
 
   /** Run the common action on the state-machine, assumes good cases */
-<<<<<<< HEAD
-  def run(machine: ActorRef, currentState: ContainerState, expectInit: Boolean = true) = {
-    val msg = newMessage
-    system.log.info(s"running ${msg.activationId}")
-    machine ! Run(action, msg)
-=======
   def run(machine: ActorRef, currentState: ContainerState) = {
     machine ! Run(action, message)
->>>>>>> 0fa5ddd1
     expectMsg(Transition(machine, currentState, Running))
     expectWarmed(invocationNamespace.name, action)
     expectMsg(Transition(machine, Running, Ready))
@@ -539,21 +532,12 @@
 
     //complete the fifth run (request new work, 1 active remain)
     runPromises(4).success(runInterval, ActivationResponse.success())
-<<<<<<< HEAD
-
-    expectAnyWarmed(invocationNamespace.name, concurrentAction)
-=======
     expectWarmed(invocationNamespace.name, concurrentAction) //when fifth completes
->>>>>>> 0fa5ddd1
 
     //complete the sixth run (request new work 0 active remain)
     runPromises(5).success(runInterval, ActivationResponse.success())
 
-<<<<<<< HEAD
-    expectAnyWarmed(invocationNamespace.name, concurrentAction)
-=======
     expectWarmed(invocationNamespace.name, concurrentAction) //when sixth completes
->>>>>>> 0fa5ddd1
 
     // back to ready
     expectMsg(Transition(machine, Running, Ready))
