--- conflicted
+++ resolved
@@ -1097,17 +1097,12 @@
       s
     }
     override def resume()(implicit transid: TransactionId): Future[Unit] = {
-<<<<<<< HEAD
-      resumeCount += 1
-      super.resume()
-=======
       println("resuming!!!")
       resumeCount += 1
       val r = super.resume()
       //verify that httpconn is recreated
       httpConnection should be('defined)
       r
->>>>>>> d83124d4
     }
     override def destroy()(implicit transid: TransactionId): Future[Unit] = {
       destroyCount += 1
