#
# Licensed to the Apache Software Foundation (ASF) under one or more
# contributor license agreements.  See the NOTICE file distributed with
# this work for additional information regarding copyright ownership.
# The ASF licenses this file to You under the Apache License, Version 2.0
# (the "License"); you may not use this file except in compliance with
# the License.  You may obtain a copy of the License at
#
#     http://www.apache.org/licenses/LICENSE-2.0
#
# Unless required by applicable law or agreed to in writing, software
# distributed under the License is distributed on an "AS IS" BASIS,
# WITHOUT WARRANTIES OR CONDITIONS OF ANY KIND, either express or implied.
# See the License for the specific language governing permissions and
# limitations under the License.
#

sudo: required

group: deprecated-2017Q3

language: scala
scala:
   - 2.12.7

services:
  - docker

env:
  global:
    - ANSIBLE_CMD="ansible-playbook -i environments/local -e docker_image_prefix=testing"
    - GRADLE_PROJS_SKIP=""

notifications:
  email: false
  slack:
    rooms:
      - secure: "Rrj5ya7JV7bfgW3GXZpuRsX2e9/qsTpLLVZAzgq2Z3xW/IVAqeAM8DDR0tjPbR7Nou0RpPtE/ynkps4Qd6CGTBiCULpcGi2cXJ+p35WvaweWlFIKU0Vam9iEWXQ+bG1LwB61LrSmD7DJvOxkZiwtagqUfYLhVeD1WfgcWc/lj0F0julCScujqqJbj/jUnlkSm6VJz9m11NQkvZZ+YFgNYCPAQRmSh59K0ELximJ54C4/af05YHq6QLWUh/2Eoa68p3XzQyONtteMRvbAJgmMGIijQsKa+ZELrZPjz/5EplMA+FEUjoW6tn3NQjQgZOdDHq3fEbnuit0OOBMRu5QhYT0MjV6QJANYmJU2QqVoDubgTtQSeHJNYoM1fI15yfuSCJg+H6FnI0ncXRB3zz7EZ3zksKKeWZ20NQVKBNCYRNIBC8Im3ff8TbZdulH/Qk/NEeOJwpgm8yfUqUqLu3dt13KT0JdxEcQeOX5lRmz+XBrN6C52/fX0NstO2OCxpKhKcq2+B/Y3mCn6ywqAiTtaLyhPrW08cCB3sBX8y5/Q3do8KPWO1MiBc/K+qtK481bnkh41DaLasqpltpEkFhCW/Udl8iuYEkMWZwNdhEUv6uuPiKF9da4FJkhIV3xVYOzrjF6xR2BtmHVGnCVMMoCUQo9tG8K9tOf+omH+KezZPuw="
      - secure: "WgdL9/Z/9+rl6edh+mqDiO0mx8JpxYwIrudYwuZUZ7d/9oUzS8Miid7au7Y1PP0CVPVDEvastw6+NnIVA/BIHTBNj488dTeNXumaaNQlaTTvaI9OLN1w3+GVVFuF64gmJ6I2T6x+qxqlYOwQhyZ8jZEJUXQ3VwE6DPz+KNqpBy+6GgWEvi+2lgGhc2Ko3SPAtcDWAdE6t8ELaO2uLh/JU60ndAi4yT297fOfwWi4I1aee5a+LajbJN6Mz89o5o0Y2GHV83a3D/ablt1CH3kRSErqLV3HDbt5eRR4yFhTPpbZG8yeWcZkP0oKyt3QqSen1paiEeqr7R9OspDf2OLSlWx7TGm/BnNW/3YRI3+gUPHqaJPCLldNRWnbYYd0RFGjVOfVOoYhAWAMdkWT48jX3YGE1LaZ0SwlxpMy5Fpj8Q22SVXY51o5Pw1UomUhGz2Hjfj8b0WbkWQ+q5qpgR8/z4Zfz5i3MY03mQNzeXs4Z9NoznIiz+9eQVpi4tkjUH3o2AFi6VXTdire61vfhFG3iYYqo2woKwNWOVaK/g0l13EVWiK62YxQEUZJbmhLb6VQrABrB2FCWl/+zZOOR3OUeie3AgAmxEwjxN9Y1IgMy0bJWEZ+ECf//39XMgj5Ys/gPsejDjPsWxhO6cuNtGq9K6RsPij1a0E+01JcyrNyNX0="
    on_pull_requests: false
    on_success: change
    on_failure: always
  webhooks:
    urls:
      # travis2slack webhook to enable DMs on openwhisk-team.slack.com to PR authors with TravisCI results
      secure: "tYJIDAKtHp+yLw53yB6+TQnNfyNwZDAZyG7QmHbNP5Mf1HR0GLhpe02AjV99NkjAgaGYxngUELMhNOyB8eiyMdxpemwny4oOeyOUQzVmiry/804JnjK2YvHyAGFVGuhV0LZVfCPsPh5x91yKcDPLSqRSTKhZOiJFmDpBy4qzxM4W7IXxAM+yHKrm8cznBRdR5rGxT5IjV58xMB1p69jJy1rxnjtEWmB2z7j/SiKa6IQlVYgr+BgaJxBhy9WYYczvceU+qyrTWpVYy5P3o5+b0MZ/UkyB5CZT9N5LzLGjLRDqNaNYCT3U8ow1H6w+zY7/9KrAf6szT6raN606vN7uv7TqGEugG949JQfRSQNe3Y7IvTAHatI9VAc3opWgy0jm7eBu9pzSECamGGSGGHl18m7oWZypiwB+ooKg7k545XQCoVwlRulBvwnVO8w2HOjkKSds/JnNhdXLtNKRaBaZxhBkk+5b43k59vaYsHDXaYFUob/nG/K3JoPRkcLtFe3JfNsCABJYC0VbRE3AizHr8CYMhBUrgElPFwPmIJwwLOORq6y3zIRxTOIz4b/x2q9Oa17vK0IwAjgHi8y9RXc6lG0mCyVFScdpxoGF3d9xF8Edwc8WN22pYaZ8r71UF4AWOVxJs1Cnp8gcAn14gONVVvkaVCUwNCCElbJkjdVhhnI="

# specific cache configuration for gradle based builds
# see: https://docs.travis-ci.com/user/languages/java/#caching
before_cache:
  - rm -f  $HOME/.gradle/caches/modules-2/modules-2.lock
  - rm -fr $HOME/.gradle/caches/*/plugin-resolution/

cache:
  directories:
    - $HOME/.gradle/caches/
    - $HOME/.gradle/wrapper/

before_install:
  - pip install --upgrade pip setuptools six
  - pip3 install --upgrade pip setuptools six

install:
  - ./tools/travis/setup.sh

jobs:
  include:
    - script:
        - ./tools/travis/runUnitTests.sh
        - ./tools/travis/checkAndUploadLogs.sh unit db
      name: "Unit Tests"
    - script:
       - ./tools/travis/runSystemTests.sh
       - ./tools/travis/checkAndUploadLogs.sh system
      name: "System Tests"
    - script:
      - ./tools/travis/runMultiRuntimeTests.sh
      - ./tools/travis/checkAndUploadLogs.sh multi-runtime
      name: "Multi-Runtime Tests"
    - script:
        - ./tests/performance/preparation/deploy.sh
<<<<<<< HEAD
        - TERM=dumb ./tests/performance/wrk_tests/latency.sh "https://172.17.0.1:10001" "$(cat ansible/files/auth.guest)" ./tests/performance/preparation/actions/noop.js 2m
        - TERM=dumb ./tests/performance/wrk_tests/latency.sh "https://172.17.0.1:10001" "$(cat ansible/files/auth.guest)" ./tests/performance/preparation/actions/async.js 2m
        - TERM=dumb ./tests/performance/wrk_tests/throughput.sh "https://172.17.0.1:10001" "$(cat ansible/files/auth.guest)" ./tests/performance/preparation/actions/noop.js 4 1 2 2m
        - TERM=dumb ./tests/performance/wrk_tests/throughput.sh "https://172.17.0.1:10001" "$(cat ansible/files/auth.guest)" ./tests/performance/preparation/actions/async.js 4 1 2 2m
        - TERM=dumb ./tests/performance/wrk_tests/throughput.sh "https://172.17.0.1:10001" "$(cat ansible/files/auth.guest)" ./tests/performance/preparation/actions/noop.js 100 110 2 2m
        - TERM=dumb ./tests/performance/wrk_tests/throughput.sh "https://172.17.0.1:10001" "$(cat ansible/files/auth.guest)" ./tests/performance/preparation/actions/async.js 100 110 2 2m
        - OPENWHISK_HOST="172.17.0.1" CONNECTIONS="100" REQUESTS_PER_SEC="1" ./gradlew gatlingRun-ApiV1Simulation
        - OPENWHISK_HOST="172.17.0.1" MEAN_RESPONSE_TIME="1000" API_KEY="$(cat ansible/files/auth.guest)" EXCLUDED_KINDS="python:default,java:default,swift:default" PAUSE_BETWEEN_INVOKES="100" ./gradlew gatlingRun-LatencySimulation
        - OPENWHISK_HOST="172.17.0.1" API_KEY="$(cat ansible/files/auth.guest)" CONNECTIONS="100" REQUESTS_PER_SEC="1" ./gradlew gatlingRun-BlockingInvokeOneActionSimulation
        - OPENWHISK_HOST="172.17.0.1" API_KEY="$(cat ansible/files/auth.guest)" CONNECTIONS="100" REQUESTS_PER_SEC="1" ASYNC="true" ./gradlew gatlingRun-BlockingInvokeOneActionSimulation
        # The following configuration does not make much sense. But we do not have enough users. But it's good to verify, that the test is still working.
        - OPENWHISK_HOST="172.17.0.1" USERS="1" REQUESTS_PER_SEC="1" ./gradlew gatlingRun-ColdBlockingInvokeSimulation
        - ./tools/travis/checkAndUploadLogs.sh perf
=======
        - TERM=dumb ./tests/performance/wrk_tests/latency.sh "https://172.17.0.1:10001" "$(cat ansible/files/auth.guest)" 2m
        - TERM=dumb ./tests/performance/wrk_tests/throughput.sh "https://172.17.0.1:10001" "$(cat ansible/files/auth.guest)" 4 2 2m
        - OPENWHISK_HOST="172.17.0.1" CONNECTIONS="100" REQUESTS_PER_SEC="1" ./gradlew gatlingRun-org.apache.openwhisk.ApiV1Simulation
        - OPENWHISK_HOST="172.17.0.1" MEAN_RESPONSE_TIME="1000" API_KEY="$(cat ansible/files/auth.guest)" EXCLUDED_KINDS="python:default,java:default,swift:default" PAUSE_BETWEEN_INVOKES="100" ./gradlew gatlingRun-org.apache.openwhisk.LatencySimulation
        - OPENWHISK_HOST="172.17.0.1" API_KEY="$(cat ansible/files/auth.guest)" CONNECTIONS="100" REQUESTS_PER_SEC="1" ./gradlew gatlingRun-org.apache.openwhisk.BlockingInvokeOneActionSimulation
        # The following configuration does not make much sense. But we do not have enough users. But it's good to verify, that the test is still working.
        - OPENWHISK_HOST="172.17.0.1" USERS="1" REQUESTS_PER_SEC="1" ./gradlew gatlingRun-org.apache.openwhisk.ColdBlockingInvokeSimulation
>>>>>>> 33bb0e7c
      name: "Performance Tests"<|MERGE_RESOLUTION|>--- conflicted
+++ resolved
@@ -79,27 +79,17 @@
       name: "Multi-Runtime Tests"
     - script:
         - ./tests/performance/preparation/deploy.sh
-<<<<<<< HEAD
         - TERM=dumb ./tests/performance/wrk_tests/latency.sh "https://172.17.0.1:10001" "$(cat ansible/files/auth.guest)" ./tests/performance/preparation/actions/noop.js 2m
         - TERM=dumb ./tests/performance/wrk_tests/latency.sh "https://172.17.0.1:10001" "$(cat ansible/files/auth.guest)" ./tests/performance/preparation/actions/async.js 2m
         - TERM=dumb ./tests/performance/wrk_tests/throughput.sh "https://172.17.0.1:10001" "$(cat ansible/files/auth.guest)" ./tests/performance/preparation/actions/noop.js 4 1 2 2m
         - TERM=dumb ./tests/performance/wrk_tests/throughput.sh "https://172.17.0.1:10001" "$(cat ansible/files/auth.guest)" ./tests/performance/preparation/actions/async.js 4 1 2 2m
         - TERM=dumb ./tests/performance/wrk_tests/throughput.sh "https://172.17.0.1:10001" "$(cat ansible/files/auth.guest)" ./tests/performance/preparation/actions/noop.js 100 110 2 2m
         - TERM=dumb ./tests/performance/wrk_tests/throughput.sh "https://172.17.0.1:10001" "$(cat ansible/files/auth.guest)" ./tests/performance/preparation/actions/async.js 100 110 2 2m
-        - OPENWHISK_HOST="172.17.0.1" CONNECTIONS="100" REQUESTS_PER_SEC="1" ./gradlew gatlingRun-ApiV1Simulation
-        - OPENWHISK_HOST="172.17.0.1" MEAN_RESPONSE_TIME="1000" API_KEY="$(cat ansible/files/auth.guest)" EXCLUDED_KINDS="python:default,java:default,swift:default" PAUSE_BETWEEN_INVOKES="100" ./gradlew gatlingRun-LatencySimulation
-        - OPENWHISK_HOST="172.17.0.1" API_KEY="$(cat ansible/files/auth.guest)" CONNECTIONS="100" REQUESTS_PER_SEC="1" ./gradlew gatlingRun-BlockingInvokeOneActionSimulation
-        - OPENWHISK_HOST="172.17.0.1" API_KEY="$(cat ansible/files/auth.guest)" CONNECTIONS="100" REQUESTS_PER_SEC="1" ASYNC="true" ./gradlew gatlingRun-BlockingInvokeOneActionSimulation
-        # The following configuration does not make much sense. But we do not have enough users. But it's good to verify, that the test is still working.
-        - OPENWHISK_HOST="172.17.0.1" USERS="1" REQUESTS_PER_SEC="1" ./gradlew gatlingRun-ColdBlockingInvokeSimulation
-        - ./tools/travis/checkAndUploadLogs.sh perf
-=======
-        - TERM=dumb ./tests/performance/wrk_tests/latency.sh "https://172.17.0.1:10001" "$(cat ansible/files/auth.guest)" 2m
-        - TERM=dumb ./tests/performance/wrk_tests/throughput.sh "https://172.17.0.1:10001" "$(cat ansible/files/auth.guest)" 4 2 2m
         - OPENWHISK_HOST="172.17.0.1" CONNECTIONS="100" REQUESTS_PER_SEC="1" ./gradlew gatlingRun-org.apache.openwhisk.ApiV1Simulation
         - OPENWHISK_HOST="172.17.0.1" MEAN_RESPONSE_TIME="1000" API_KEY="$(cat ansible/files/auth.guest)" EXCLUDED_KINDS="python:default,java:default,swift:default" PAUSE_BETWEEN_INVOKES="100" ./gradlew gatlingRun-org.apache.openwhisk.LatencySimulation
         - OPENWHISK_HOST="172.17.0.1" API_KEY="$(cat ansible/files/auth.guest)" CONNECTIONS="100" REQUESTS_PER_SEC="1" ./gradlew gatlingRun-org.apache.openwhisk.BlockingInvokeOneActionSimulation
+        - OPENWHISK_HOST="172.17.0.1" API_KEY="$(cat ansible/files/auth.guest)" CONNECTIONS="100" REQUESTS_PER_SEC="1" ASYNC="true" ./gradlew gatlingRun-org.apache.openwhisk.BlockingInvokeOneActionSimulation
         # The following configuration does not make much sense. But we do not have enough users. But it's good to verify, that the test is still working.
         - OPENWHISK_HOST="172.17.0.1" USERS="1" REQUESTS_PER_SEC="1" ./gradlew gatlingRun-org.apache.openwhisk.ColdBlockingInvokeSimulation
->>>>>>> 33bb0e7c
+        - ./tools/travis/checkAndUploadLogs.sh perf
       name: "Performance Tests"