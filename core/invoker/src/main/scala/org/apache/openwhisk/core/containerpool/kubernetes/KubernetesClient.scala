/*
 * Licensed to the Apache Software Foundation (ASF) under one or more
 * contributor license agreements.  See the NOTICE file distributed with
 * this work for additional information regarding copyright ownership.
 * The ASF licenses this file to You under the Apache License, Version 2.0
 * (the "License"); you may not use this file except in compliance with
 * the License.  You may obtain a copy of the License at
 *
 *     http://www.apache.org/licenses/LICENSE-2.0
 *
 * Unless required by applicable law or agreed to in writing, software
 * distributed under the License is distributed on an "AS IS" BASIS,
 * WITHOUT WARRANTIES OR CONDITIONS OF ANY KIND, either express or implied.
 * See the License for the specific language governing permissions and
 * limitations under the License.
 */

package org.apache.openwhisk.core.containerpool.kubernetes

import java.io.IOException
import java.net.SocketTimeoutException
import java.time.format.DateTimeFormatterBuilder
import java.time.{Instant, ZoneId}

import akka.actor.ActorSystem
import akka.event.Logging.ErrorLevel
import akka.event.Logging.InfoLevel
import akka.http.scaladsl.model.Uri
import akka.http.scaladsl.model.Uri.{Path, Query}
import akka.pattern.after
import akka.stream.scaladsl.Source
import akka.stream.stage._
import akka.stream.{ActorMaterializer, Attributes, Outlet, SourceShape}
import akka.util.ByteString

import collection.JavaConverters._
import io.fabric8.kubernetes.api.model._
import io.fabric8.kubernetes.client.utils.Serialization
import io.fabric8.kubernetes.client.{ConfigBuilder, DefaultKubernetesClient}
import okhttp3.{Call, Callback, Request, Response}
import okio.BufferedSource
import org.apache.openwhisk.common.LoggingMarkers
import org.apache.openwhisk.common.{ConfigMapValue, Logging, TransactionId}
import org.apache.openwhisk.core.ConfigKeys
import org.apache.openwhisk.core.containerpool.docker.ProcessRunner
import org.apache.openwhisk.core.containerpool.{ContainerAddress, ContainerId}
import org.apache.openwhisk.core.entity.ByteSize
import org.apache.openwhisk.core.entity.size._
import pureconfig._
import pureconfig.generic.auto._
import spray.json.DefaultJsonProtocol._
import spray.json._

import scala.annotation.tailrec
import scala.collection.immutable.Queue
import scala.collection.mutable
import scala.concurrent.duration._
import scala.concurrent.{blocking, ExecutionContext, Future}
import scala.util.control.NonFatal
import scala.util.{Failure, Success, Try}

/**
 * Configuration for kubernetes client command timeouts.
 */
case class KubernetesClientTimeoutConfig(run: FiniteDuration, logs: FiniteDuration)

/**
 * Configuration for kubernetes cpu resource request/limit scaling based on action memory limit
 */
case class KubernetesCpuScalingConfig(millicpus: Int, memory: ByteSize, maxMillicpus: Int)

/**
 * Exception to indicate a pod took too long to become ready.
 */
case class KubernetesPodReadyTimeoutException(timeout: FiniteDuration)
    extends Exception(s"Pod readiness timed out after ${timeout.toSeconds}s")

/**
 * Configuration for node affinity for the pods that execute user action containers
 * The key,value pair should match the <key,value> pair with which the invoker worker nodes
 * are labeled in the Kubernetes cluster.  The default pair is <openwhisk-role,invoker>,
 * but a deployment may override this default if needed.
 */
case class KubernetesInvokerNodeAffinity(enabled: Boolean, key: String, value: String)

/**
 * General configuration for kubernetes client
 */
case class KubernetesClientConfig(timeouts: KubernetesClientTimeoutConfig,
                                  userPodNodeAffinity: KubernetesInvokerNodeAffinity,
                                  portForwardingEnabled: Boolean,
                                  actionNamespace: Option[String],
                                  podTemplate: Option[ConfigMapValue],
                                  cpuScaling: Option[KubernetesCpuScalingConfig],
                                  pdbEnabled: Boolean,
                                  fieldRefEnvironment: Option[Map[String, String]])

/**
 * Serves as an interface to the Kubernetes API by proxying its REST API and/or invoking the kubectl CLI.
 *
 * Be cautious with the ExecutionContext passed to this, as many
 * operations are blocking.
 *
 * You only need one instance (and you shouldn't get more).
 */
class KubernetesClient(
  config: KubernetesClientConfig = loadConfigOrThrow[KubernetesClientConfig](ConfigKeys.kubernetes))(
  executionContext: ExecutionContext)(implicit log: Logging, as: ActorSystem)
    extends KubernetesApi
    with ProcessRunner {
  implicit protected val ec = executionContext
  implicit protected val am = ActorMaterializer()
  implicit protected val scheduler = as.scheduler
  implicit protected val kubeRestClient = {
    val configBuilder = new ConfigBuilder()
      .withConnectionTimeout(config.timeouts.logs.toMillis.toInt)
      .withRequestTimeout(config.timeouts.logs.toMillis.toInt)
    config.actionNamespace.foreach(configBuilder.withNamespace)
    new DefaultKubernetesClient(configBuilder.build())
  }

  private val podBuilder = new WhiskPodBuilder(kubeRestClient, config)

  def run(name: String,
          image: String,
          memory: ByteSize = 256.MB,
          environment: Map[String, String] = Map.empty,
          labels: Map[String, String] = Map.empty)(implicit transid: TransactionId): Future[KubernetesContainer] = {

    val (pod, pdb) = podBuilder.buildPodSpec(name, image, memory, environment, labels, config)
    if (transid.meta.extraLogging) {
      log.info(this, s"Pod spec being created\n${Serialization.asYaml(pod)}")
    }
    val namespace = kubeRestClient.getNamespace
    val start = transid.started(
      this,
      LoggingMarkers.INVOKER_KUBEAPI_CMD("create"),
      s"launching pod $name (image:$image, mem: ${memory.toMB}) (timeout: ${config.timeouts.run.toSeconds}s)",
      logLevel = akka.event.Logging.InfoLevel)

    //create the pod; catch any failure to end the transaction timer
    val createdPod = try {
      val created = kubeRestClient.pods.inNamespace(namespace).create(pod)
<<<<<<< HEAD
      pdb.foreach(
=======
      pdb.map(
>>>>>>> 985553a9
        p =>
          kubeRestClient.policy.podDisruptionBudget
            .inNamespace(namespace)
            .withName(name)
            .create(p))
      created
    } catch {
      case e: Throwable =>
        transid.failed(this, start, s"Failed create pod for '$name': ${e.getClass} - ${e.getMessage}", ErrorLevel)
        throw e
    }
    //wait for the pod to become ready; catch any failure to end the transaction timer
    waitForPod(namespace, createdPod, start.start, config.timeouts.run)
      .map { readyPod =>
        transid.finished(this, start, logLevel = InfoLevel)
        toContainer(readyPod)
      }
      .recoverWith {
        case e =>
          transid.failed(this, start, s"Failed create pod for '$name': ${e.getClass} - ${e.getMessage}", ErrorLevel)
          //log pod events to diagnose pod readiness failures
          val podEvents = kubeRestClient.events
            .inNamespace(namespace)
            .withField("involvedObject.name", name)
            .list()
            .getItems
            .asScala
          if (podEvents.isEmpty) {
            log.info(this, s"No pod events for failed pod '$name'")
          } else {
            podEvents.foreach { podEvent =>
              log.info(this, s"Pod event for failed pod '$name' ${podEvent.getLastTimestamp}: ${podEvent.getMessage}")
            }
          }
          Future.failed(new Exception(s"Failed to create pod '$name'"))
      }
  }

  def rm(container: KubernetesContainer)(implicit transid: TransactionId): Future[Unit] = {
    deleteByName(container.id.asString)
  }
  def rm(podName: String)(implicit transid: TransactionId): Future[Unit] = {
    deleteByName(podName)
  }

  def rm(key: String, value: String, ensureUnpaused: Boolean = false)(implicit transid: TransactionId): Future[Unit] = {
    val start = transid.started(
      this,
      LoggingMarkers.INVOKER_KUBEAPI_CMD("delete"),
      s"Deleting pods with label $key = $value",
      logLevel = akka.event.Logging.InfoLevel)
    Future {
      blocking {
        kubeRestClient
          .inNamespace(kubeRestClient.getNamespace)
          .pods()
          .withLabel(key, value)
          .delete()
        if (config.pdbEnabled) {
          kubeRestClient.policy.podDisruptionBudget
            .inNamespace(kubeRestClient.getNamespace)
            .withLabel(key, value)
            .delete()
        }
      }
    }.map(_ => transid.finished(this, start, logLevel = InfoLevel))
      .recover {
        case e =>
          transid.failed(
            this,
            start,
            s"Failed delete pods with label $key = $value: ${e.getClass} - ${e.getMessage}",
            ErrorLevel)
      }
  }
  private def deleteByName(podName: String)(implicit transid: TransactionId) = {
    val start = transid.started(
      this,
      LoggingMarkers.INVOKER_KUBEAPI_CMD("delete"),
      s"Deleting pod ${podName}",
      logLevel = akka.event.Logging.InfoLevel)
    Future {
      blocking {
        kubeRestClient
          .inNamespace(kubeRestClient.getNamespace)
          .pods()
          .withName(podName)
          .delete()
        if (config.pdbEnabled) {
          kubeRestClient.policy.podDisruptionBudget
            .inNamespace(kubeRestClient.getNamespace)
            .withName(podName)
            .delete()
        }
      }
    }.map(_ => transid.finished(this, start, logLevel = InfoLevel))
      .recover {
        case e =>
          transid.failed(
            this,
            start,
            s"Failed delete pod for '${podName}': ${e.getClass} - ${e.getMessage}",
            ErrorLevel)
      }
  }
  // suspend is a no-op with the basic KubernetesClient
  def suspend(container: KubernetesContainer)(implicit transid: TransactionId): Future[Unit] = Future.successful({})

  // resume is a no-op with the basic KubernetesClient
  def resume(container: KubernetesContainer)(implicit transid: TransactionId): Future[Unit] = Future.successful({})

  def logs(container: KubernetesContainer, sinceTime: Option[Instant], waitForSentinel: Boolean = false)(
    implicit transid: TransactionId): Source[TypedLogLine, Any] = {

    log.debug(this, "Parsing logs from Kubernetes Graph Stage…")

    Source
      .fromGraph(new KubernetesRestLogSourceStage(container.id, sinceTime, waitForSentinel))
      .log("kubernetesLogs")

  }

  protected def toContainer(pod: Pod): KubernetesContainer = {
    val id = ContainerId(pod.getMetadata.getName)

    val portFwd = if (config.portForwardingEnabled) {
      Some(kubeRestClient.pods().withName(pod.getMetadata.getName).portForward(8080))
    } else None

    val addr = portFwd
      .map(fwd => ContainerAddress("localhost", fwd.getLocalPort))
      .getOrElse(ContainerAddress(pod.getStatus.getPodIP))
    val workerIP = pod.getStatus.getHostIP
    // Extract the native (docker or containerd) containerId for the container
    // By convention, kubernetes adds a docker:// prefix when using docker as the low-level container engine
    val nativeContainerId = pod.getStatus.getContainerStatuses.get(0).getContainerID.stripPrefix("docker://")
    implicit val kubernetes = this
    new KubernetesContainer(id, addr, workerIP, nativeContainerId, portFwd)
  }
  // check for ready status every 1 second until timeout (minus the start time, which is the time for the pod create call) has past
  private def waitForPod(namespace: String,
                         pod: Pod,
                         start: Instant,
                         timeout: FiniteDuration,
                         deadlineOpt: Option[Deadline] = None): Future[Pod] = {
    val readyPod = kubeRestClient
      .pods()
      .inNamespace(namespace)
      .withName(pod.getMetadata.getName)
    val deadline = deadlineOpt.getOrElse((timeout - (System.currentTimeMillis() - start.toEpochMilli).millis).fromNow)
    if (!readyPod.isReady) {
      if (deadline.isOverdue()) {
        Future.failed(KubernetesPodReadyTimeoutException(timeout))
      } else {
        after(1.seconds, scheduler) {
          waitForPod(namespace, pod, start, timeout, Some(deadline))
        }
      }
    } else {
      Future.successful(readyPod.get())
    }
  }
}

object KubernetesClient {

  // Necessary, as Kubernetes uses nanosecond precision in logs, but java.time.Instant toString uses milliseconds
  //%Y-%m-%dT%H:%M:%S.%N%z
  val K8STimestampFormat = new DateTimeFormatterBuilder()
    .parseCaseInsensitive()
    .appendPattern("u-MM-dd")
    .appendLiteral('T')
    .appendPattern("HH:mm:ss[.n]")
    .appendLiteral('Z')
    .toFormatter()
    .withZone(ZoneId.of("UTC"))

  def parseK8STimestamp(ts: String): Try[Instant] =
    Try(Instant.from(K8STimestampFormat.parse(ts)))

  def formatK8STimestamp(ts: Instant): Try[String] =
    Try(K8STimestampFormat.format(ts))
}

trait KubernetesApi {

  def run(name: String,
          image: String,
          memory: ByteSize,
          environment: Map[String, String] = Map.empty,
          labels: Map[String, String] = Map.empty)(implicit transid: TransactionId): Future[KubernetesContainer]

  def rm(container: KubernetesContainer)(implicit transid: TransactionId): Future[Unit]
  def rm(podName: String)(implicit transid: TransactionId): Future[Unit]
  def rm(key: String, value: String, ensureUnpaused: Boolean)(implicit transid: TransactionId): Future[Unit]

  def suspend(container: KubernetesContainer)(implicit transid: TransactionId): Future[Unit]

  def resume(container: KubernetesContainer)(implicit transid: TransactionId): Future[Unit]

  def logs(container: KubernetesContainer, sinceTime: Option[Instant], waitForSentinel: Boolean = false)(
    implicit transid: TransactionId): Source[TypedLogLine, Any]
}

object KubernetesRestLogSourceStage {

  import KubernetesClient.{formatK8STimestamp, parseK8STimestamp}

  val retryDelay = 100.milliseconds

  sealed trait K8SRestLogTimingEvent

  case object K8SRestLogRetry extends K8SRestLogTimingEvent

  def constructPath(namespace: String, containerId: String): Path =
    Path / "api" / "v1" / "namespaces" / namespace / "pods" / containerId / "log"

  def constructQuery(sinceTime: Option[Instant], waitForSentinel: Boolean): Query = {

    val sinceTimestamp = sinceTime.flatMap(time => formatK8STimestamp(time).toOption)

    Query(Map("timestamps" -> "true") ++ sinceTimestamp.map(time => "sinceTime" -> time))

  }

  @tailrec
  def readLines(src: BufferedSource,
                lastTimestamp: Option[Instant],
                lines: Queue[TypedLogLine] = Queue.empty[TypedLogLine]): Queue[TypedLogLine] = {
    if (!src.exhausted()) {
      (for {
        line <- Option(src.readUtf8Line()) if !line.isEmpty
        timestampDelimiter = line.indexOf(" ")
        // Kubernetes is ignoring nanoseconds in sinceTime, so we have to filter additionally here
        rawTimestamp = line.substring(0, timestampDelimiter)
        timestamp <- parseK8STimestamp(rawTimestamp).toOption if isRelevantLogLine(lastTimestamp, timestamp)
        msg = line.substring(timestampDelimiter + 1)
        stream = "stdout" // TODO - when we can distinguish stderr: https://github.com/kubernetes/kubernetes/issues/28167
      } yield {
        TypedLogLine(timestamp, stream, msg)
      }) match {
        case Some(logLine) =>
          readLines(src, Option(logLine.time), lines :+ logLine)
        case None =>
          // we may have skipped a line for filtering conditions only; keep going
          readLines(src, lastTimestamp, lines)
      }
    } else {
      lines
    }

  }

  def isRelevantLogLine(lastTimestamp: Option[Instant], newTimestamp: Instant): Boolean =
    lastTimestamp match {
      case Some(last) =>
        newTimestamp.isAfter(last)
      case None =>
        true
    }

}

final class KubernetesRestLogSourceStage(id: ContainerId, sinceTime: Option[Instant], waitForSentinel: Boolean)(
  implicit val kubeRestClient: DefaultKubernetesClient)
    extends GraphStage[SourceShape[TypedLogLine]] { stage =>

  import KubernetesRestLogSourceStage._

  val out = Outlet[TypedLogLine]("K8SHttpLogging.out")

  override val shape: SourceShape[TypedLogLine] = SourceShape.of(out)

  override protected def initialAttributes: Attributes = Attributes.name("KubernetesHttpLogSource")

  override def createLogic(inheritedAttributes: Attributes): GraphStageLogic =
    new TimerGraphStageLogicWithLogging(shape) { logic =>

      private val queue = mutable.Queue.empty[TypedLogLine]
      private var lastTimestamp = sinceTime

      def fetchLogs(): Unit =
        try {
          val path = constructPath(kubeRestClient.getNamespace, id.asString)
          val query = constructQuery(lastTimestamp, waitForSentinel)

          log.debug("*** Fetching K8S HTTP Logs w/ Path: {} Query: {}", path, query)

          val url = Uri(kubeRestClient.getMasterUrl.toString)
            .withPath(path)
            .withQuery(query)

          val request = new Request.Builder().get().url(url.toString).build

          kubeRestClient.getHttpClient.newCall(request).enqueue(new LogFetchCallback())
        } catch {
          case NonFatal(e) =>
            onFailure(e)
            throw e
        }

      def onFailure(e: Throwable): Unit = e match {
        case _: SocketTimeoutException =>
          log.warning("* Logging socket to Kubernetes timed out.") // this should only happen with follow behavior
        case _ =>
          log.error(e, "* Retrieving the logs from Kubernetes failed.")
      }

      val emitCallback: AsyncCallback[Seq[TypedLogLine]] = getAsyncCallback[Seq[TypedLogLine]] {
        case lines @ firstLine +: restOfLines =>
          if (isAvailable(out)) {
            log.debug("* Lines Available & output ready; pushing {} (remaining: {})", firstLine, restOfLines)
            pushLine(firstLine)
            queue ++= restOfLines
          } else {
            log.debug("* Output isn't ready; queueing lines: {}", lines)
            queue ++= lines
          }
        case Nil =>
          log.debug("* Empty lines returned.")
          retryLogs()
      }

      class LogFetchCallback extends Callback {

        override def onFailure(call: Call, e: IOException): Unit = logic.onFailure(e)

        override def onResponse(call: Call, response: Response): Unit =
          try {
            val lines = readLines(response.body.source, lastTimestamp)

            log.debug("* Read & decoded lines for K8S HTTP: {}", lines)

            response.body.source.close()

            lines.lastOption.foreach { line =>
              log.debug("* Updating lastTimestamp (sinceTime) to {}", Option(line.time))
              lastTimestamp = Option(line.time)
            }

            emitCallback.invoke(lines)
          } catch {
            case NonFatal(e) =>
              log.error(e, "* Reading Kubernetes HTTP Response failed.")
              logic.onFailure(e)
              throw e
          }
      }

      def pushLine(line: TypedLogLine): Unit = {
        log.debug("* Pushing a chunk of kubernetes logging: {}", line)
        push(out, line)
      }

      setHandler(
        out,
        new OutHandler {
          override def onPull(): Unit = {
            // if we still have lines queued up, return those; else make a new HTTP read.
            if (queue.nonEmpty) {
              log.debug("* onPull, nonEmpty queue... pushing line")
              pushLine(queue.dequeue())
            } else {
              log.debug("* onPull, empty queue... fetching logs")
              fetchLogs()
            }
          }
        })

      def retryLogs(): Unit = {
        // Pause before retrying so we don't thrash Kubernetes w/ HTTP requests
        log.debug("* Scheduling a retry of log fetch in {}", retryDelay)
        scheduleOnce(K8SRestLogRetry, retryDelay)
      }

      override protected def onTimer(timerKey: Any): Unit = timerKey match {
        case K8SRestLogRetry =>
          log.debug("* Timer trigger for log fetch retry")
          fetchLogs()
        case x =>
          log.warning("* Got a timer trigger with an unknown key: {}", x)
      }
    }
}

protected[core] final case class TypedLogLine(time: Instant, stream: String, log: String) {
  import KubernetesClient.formatK8STimestamp

  lazy val toJson: JsObject =
    JsObject("time" -> formatK8STimestamp(time).getOrElse("").toJson, "stream" -> stream.toJson, "log" -> log.toJson)

  lazy val jsonPrinted: String = toJson.compactPrint
  lazy val jsonSize: Int = jsonPrinted.length

  /**
   * Returns a ByteString representation of the json for this Log Line
   */
  val toByteString = ByteString(jsonPrinted)

  override def toString = s"${formatK8STimestamp(time).get} $stream: ${log.trim}"
}

protected[core] object TypedLogLine {

  import KubernetesClient.{parseK8STimestamp, K8STimestampFormat}

  def readInstant(json: JsValue): Instant = json match {
    case JsString(str) =>
      parseK8STimestamp(str) match {
        case Success(time) =>
          time
        case Failure(e) =>
          deserializationError(
            s"Could not parse a java.time.Instant from $str (Expected in format: $K8STimestampFormat: $e")
      }
    case _ =>
      deserializationError(s"Could not parse a java.time.Instant from $json (Expected in format: $K8STimestampFormat)")
  }

  implicit val typedLogLineFormat = new RootJsonFormat[TypedLogLine] {
    override def write(obj: TypedLogLine): JsValue = obj.toJson

    override def read(json: JsValue): TypedLogLine = {
      val obj = json.asJsObject
      val fields = obj.fields
      TypedLogLine(readInstant(fields("time")), fields("stream").convertTo[String], fields("log").convertTo[String])
    }
  }

}<|MERGE_RESOLUTION|>--- conflicted
+++ resolved
@@ -141,11 +141,7 @@
     //create the pod; catch any failure to end the transaction timer
     val createdPod = try {
       val created = kubeRestClient.pods.inNamespace(namespace).create(pod)
-<<<<<<< HEAD
-      pdb.foreach(
-=======
       pdb.map(
->>>>>>> 985553a9
         p =>
           kubeRestClient.policy.podDisruptionBudget
             .inNamespace(namespace)
