/*
 * Licensed to the Apache Software Foundation (ASF) under one or more
 * contributor license agreements.  See the NOTICE file distributed with
 * this work for additional information regarding copyright ownership.
 * The ASF licenses this file to You under the Apache License, Version 2.0
 * (the "License"); you may not use this file except in compliance with
 * the License.  You may obtain a copy of the License at
 *
 *     http://www.apache.org/licenses/LICENSE-2.0
 *
 * Unless required by applicable law or agreed to in writing, software
 * distributed under the License is distributed on an "AS IS" BASIS,
 * WITHOUT WARRANTIES OR CONDITIONS OF ANY KIND, either express or implied.
 * See the License for the specific language governing permissions and
 * limitations under the License.
 */

package org.apache.openwhisk.core.invoker

import akka.Done
import akka.actor.CoordinatedShutdown
import java.nio.charset.StandardCharsets
import java.time.Instant

import akka.Done
import akka.actor.{ActorRefFactory, ActorSystem, CoordinatedShutdown, Props}
import akka.event.Logging.InfoLevel
import akka.stream.ActorMaterializer
import org.apache.kafka.common.errors.RecordTooLargeException
import org.apache.openwhisk.common._
import org.apache.openwhisk.common.tracing.WhiskTracerProvider
import org.apache.openwhisk.core.connector._
import org.apache.openwhisk.core.containerpool._
import org.apache.openwhisk.core.containerpool.logging.LogStoreProvider
import org.apache.openwhisk.core.database.{UserContext, _}
import org.apache.openwhisk.core.entity._
import org.apache.openwhisk.core.{ConfigKeys, WhiskConfig}
import org.apache.openwhisk.http.Messages
import org.apache.openwhisk.spi.SpiLoader
import pureconfig._
import spray.json._

import scala.concurrent.duration._
import scala.concurrent.{ExecutionContext, Future}
import scala.util.{Failure, Success}

object InvokerReactive extends InvokerProvider {

  /**
   * An method for sending Active Acknowledgements (aka "active ack") messages to the load balancer. These messages
   * are either completion messages for an activation to indicate a resource slot is free, or result-forwarding
   * messages for continuations (e.g., sequences and conductor actions).
   *
   * @param TransactionId the transaction id for the activation
   * @param WhiskActivaiton is the activation result
   * @param Boolean is true iff the activation was a blocking request
   * @param ControllerInstanceId the originating controller/loadbalancer id
   * @param UUID is the UUID for the namespace owning the activation
   * @param Boolean is true this is resource free message and false if this is a result forwarding message
   */
  type ActiveAck = (TransactionId, WhiskActivation, Boolean, ControllerInstanceId, UUID, Boolean) => Future[Any]

  override def instance(
    config: WhiskConfig,
    instance: InvokerInstanceId,
    producer: MessageProducer,
    poolConfig: ContainerPoolConfig,
    limitsConfig: ConcurrencyLimitConfig)(implicit actorSystem: ActorSystem, logging: Logging): InvokerCore =
    new InvokerReactive(config, instance, producer, poolConfig, limitsConfig)

}

class InvokerReactive(
  config: WhiskConfig,
  instance: InvokerInstanceId,
  producer: MessageProducer,
  poolConfig: ContainerPoolConfig = loadConfigOrThrow[ContainerPoolConfig](ConfigKeys.containerPool),
  limitsConfig: ConcurrencyLimitConfig = loadConfigOrThrow[ConcurrencyLimitConfig](ConfigKeys.concurrencyLimit))(
  implicit actorSystem: ActorSystem,
  logging: Logging)
    extends InvokerCore {

  implicit val materializer: ActorMaterializer = ActorMaterializer()
  implicit val ec: ExecutionContext = actorSystem.dispatcher
  implicit val cfg: WhiskConfig = config

  private val logsProvider = SpiLoader.get[LogStoreProvider].instance(actorSystem)
  logging.info(this, s"LogStoreProvider: ${logsProvider.getClass}")

  /**
   * Factory used by the ContainerProxy to physically create a new container.
   *
   * Create and initialize the container factory before kicking off any other
   * task or actor because further operation does not make sense if something
   * goes wrong here. Initialization will throw an exception upon failure.
   */
  private val containerFactory =
    SpiLoader
      .get[ContainerFactoryProvider]
      .instance(
        actorSystem,
        logging,
        config,
        instance,
        Map(
          "--cap-drop" -> Set("NET_RAW", "NET_ADMIN"),
          "--ulimit" -> Set("nofile=1024:1024"),
          "--pids-limit" -> Set("1024")) ++ logsProvider.containerParameters)
  containerFactory.init()

<<<<<<< HEAD
  CoordinatedShutdown(actorSystem)
    .addTask(CoordinatedShutdown.PhaseBeforeActorSystemTerminate, "cleanup runtime containers") { () =>
      containerFactory.cleanup()
      Future.successful(Done)
    }
=======
  CoordinatedShutdown(actorSystem).addTask(CoordinatedShutdown.PhaseBeforeServiceUnbind, "invokerCleanup") { () =>
    containerFactory.cleanup()
    Future.successful(Done)
  }
>>>>>>> df775180

  /** Initialize needed databases */
  private val entityStore = WhiskEntityStore.datastore()
  private val activationStore =
    SpiLoader.get[ActivationStoreProvider].instance(actorSystem, materializer, logging)

  private val authStore = WhiskAuthStore.datastore()

  private val namespaceBlacklist = new NamespaceBlacklist(authStore)

  Scheduler.scheduleWaitAtMost(loadConfigOrThrow[NamespaceBlacklistConfig](ConfigKeys.blacklist).pollInterval) { () =>
    logging.debug(this, "running background job to update blacklist")
    namespaceBlacklist.refreshBlacklist()(ec, TransactionId.invoker).andThen {
      case Success(set) => logging.info(this, s"updated blacklist to ${set.size} entries")
      case Failure(t)   => logging.error(this, s"error on updating the blacklist: ${t.getMessage}")
    }
  }

  /** Initialize message consumers */
  private val topic = s"invoker${instance.toInt}"
  private val maximumContainers = (poolConfig.userMemory / MemoryLimit.minMemory).toInt
  private val msgProvider = SpiLoader.get[MessagingProvider]

  //number of peeked messages - increasing the concurrentPeekFactor improves concurrent usage, but adds risk for message loss in case of crash
  private val maxPeek =
    math.max(maximumContainers, (maximumContainers * limitsConfig.max * poolConfig.concurrentPeekFactor).toInt)

  private val consumer =
    msgProvider.getConsumer(config, topic, topic, maxPeek, maxPollInterval = TimeLimit.MAX_DURATION + 1.minute)

  private val activationFeed = actorSystem.actorOf(Props {
    new MessageFeed("activation", logging, consumer, maxPeek, 1.second, processActivationMessage)
  })

  /** Sends an active-ack. */
  private val ack: InvokerReactive.ActiveAck = (tid: TransactionId,
                                                activationResult: WhiskActivation,
                                                blockingInvoke: Boolean,
                                                controllerInstance: ControllerInstanceId,
                                                userId: UUID,
                                                isSlotFree: Boolean) => {
    implicit val transid: TransactionId = tid

    def send(res: Either[ActivationId, WhiskActivation], recovery: Boolean = false) = {
      val msg = if (isSlotFree) {
        val aid = res.fold(identity, _.activationId)
        val isWhiskSystemError = res.fold(_ => false, _.response.isWhiskError)
        CompletionMessage(transid, aid, isWhiskSystemError, instance)
      } else {
        ResultMessage(transid, res)
      }

      producer.send(topic = "completed" + controllerInstance.asString, msg).andThen {
        case Success(_) =>
          logging.info(
            this,
            s"posted ${if (recovery) "recovery" else "completion"} of activation ${activationResult.activationId}")
      }
    }

    // UserMetrics are sent, when the slot is free again. This ensures, that all metrics are sent.
    if (UserEvents.enabled && isSlotFree) {
      EventMessage.from(activationResult, s"invoker${instance.instance}", userId) match {
        case Success(msg) => UserEvents.send(producer, msg)
        case Failure(t)   => logging.error(this, s"activation event was not sent: $t")
      }
    }

    send(Right(if (blockingInvoke) activationResult else activationResult.withoutLogsOrResult)).recoverWith {
      case t if t.getCause.isInstanceOf[RecordTooLargeException] =>
        send(Left(activationResult.activationId), recovery = true)
    }
  }

  /** Stores an activation in the database. */
  private val store = (tid: TransactionId, activation: WhiskActivation, context: UserContext) => {
    implicit val transid: TransactionId = tid
    activationStore.storeAfterCheck(activation, context)(tid, notifier = None)
  }

  /** Creates a ContainerProxy Actor when being called. */
  private val childFactory = (f: ActorRefFactory) =>
    f.actorOf(
      ContainerProxy
        .props(containerFactory.createContainer, ack, store, logsProvider.collectLogs, instance, poolConfig))

  val prewarmingConfigs: List[PrewarmingConfig] = {
    ExecManifest.runtimesManifest.stemcells.flatMap {
      case (mf, cells) =>
        cells.map { cell =>
          PrewarmingConfig(cell.count, new CodeExecAsString(mf, "", None), cell.memory)
        }
    }.toList
  }

  private val pool =
    actorSystem.actorOf(ContainerPool.props(instance, childFactory, poolConfig, activationFeed, prewarmingConfigs))

  /** Is called when an ActivationMessage is read from Kafka */
  def processActivationMessage(bytes: Array[Byte]): Future[Unit] = {
    Future(ActivationMessage.parse(new String(bytes, StandardCharsets.UTF_8)))
      .flatMap(Future.fromTry)
      .flatMap { msg =>
        // The message has been parsed correctly, thus the following code needs to *always* produce at least an
        // active-ack.

        implicit val transid: TransactionId = msg.transid

        //set trace context to continue tracing
        WhiskTracerProvider.tracer.setTraceContext(transid, msg.traceContext)

        if (!namespaceBlacklist.isBlacklisted(msg.user)) {
          val start = transid.started(this, LoggingMarkers.INVOKER_ACTIVATION, logLevel = InfoLevel)
          val namespace = msg.action.path
          val name = msg.action.name
          val actionid = FullyQualifiedEntityName(namespace, name).toDocId.asDocInfo(msg.revision)
          val subject = msg.user.subject

          logging.debug(this, s"${actionid.id} $subject ${msg.activationId}")

          // caching is enabled since actions have revision id and an updated
          // action will not hit in the cache due to change in the revision id;
          // if the doc revision is missing, then bypass cache
          if (actionid.rev == DocRevision.empty) logging.warn(this, s"revision was not provided for ${actionid.id}")

          WhiskAction
            .get(entityStore, actionid.id, actionid.rev, fromCache = actionid.rev != DocRevision.empty)
            .flatMap { action =>
              action.toExecutableWhiskAction match {
                case Some(executable) =>
                  pool ! Run(executable, msg)
                  Future.successful(())
                case None =>
                  logging.error(this, s"non-executable action reached the invoker ${action.fullyQualifiedName(false)}")
                  Future.failed(new IllegalStateException("non-executable action reached the invoker"))
              }
            }
            .recoverWith {
              case t =>
                // If the action cannot be found, the user has concurrently deleted it,
                // making this an application error. All other errors are considered system
                // errors and should cause the invoker to be considered unhealthy.
                val response = t match {
                  case _: NoDocumentException =>
                    ActivationResponse.applicationError(Messages.actionRemovedWhileInvoking)
                  case _: DocumentTypeMismatchException | _: DocumentUnreadable =>
                    ActivationResponse.whiskError(Messages.actionMismatchWhileInvoking)
                  case _ =>
                    ActivationResponse.whiskError(Messages.actionFetchErrorWhileInvoking)
                }

                val context = UserContext(msg.user)
                val activation = generateFallbackActivation(msg, response)
                activationFeed ! MessageFeed.Processed
                ack(msg.transid, activation, msg.blocking, msg.rootControllerIndex, msg.user.namespace.uuid, true)
                store(msg.transid, activation, context)
                Future.successful(())
            }
        } else {
          // Iff the current namespace is blacklisted, an active-ack is only produced to keep the loadbalancer protocol
          // Due to the protective nature of the blacklist, a database entry is not written.
          activationFeed ! MessageFeed.Processed
          val activation =
            generateFallbackActivation(msg, ActivationResponse.applicationError(Messages.namespacesBlacklisted))
          ack(msg.transid, activation, false, msg.rootControllerIndex, msg.user.namespace.uuid, true)
          logging.warn(this, s"namespace ${msg.user.namespace.name} was blocked in invoker.")
          Future.successful(())
        }
      }
      .recoverWith {
        case t =>
          // Iff everything above failed, we have a terminal error at hand. Either the message failed
          // to deserialize, or something threw an error where it is not expected to throw.
          activationFeed ! MessageFeed.Processed
          logging.error(this, s"terminal failure while processing message: $t")
          Future.successful(())
      }
  }

  /** Generates an activation with zero runtime. Usually used for error cases */
  private def generateFallbackActivation(msg: ActivationMessage, response: ActivationResponse): WhiskActivation = {
    val now = Instant.now
    val causedBy = if (msg.causedBySequence) {
      Some(Parameters(WhiskActivation.causedByAnnotation, JsString(Exec.SEQUENCE)))
    } else None

    WhiskActivation(
      activationId = msg.activationId,
      namespace = msg.user.namespace.name.toPath,
      subject = msg.user.subject,
      cause = msg.cause,
      name = msg.action.name,
      version = msg.action.version.getOrElse(SemVer()),
      start = now,
      end = now,
      duration = Some(0),
      response = response,
      annotations = {
        Parameters(WhiskActivation.pathAnnotation, JsString(msg.action.asString)) ++ causedBy
      })
  }

  private val healthProducer = msgProvider.getProducer(config)
  Scheduler.scheduleWaitAtMost(1.seconds)(() => {
    healthProducer.send("health", PingMessage(instance)).andThen {
      case Failure(t) => logging.error(this, s"failed to ping the controller: $t")
    }
  })
}<|MERGE_RESOLUTION|>--- conflicted
+++ resolved
@@ -18,11 +18,9 @@
 package org.apache.openwhisk.core.invoker
 
 import akka.Done
-import akka.actor.CoordinatedShutdown
 import java.nio.charset.StandardCharsets
 import java.time.Instant
 
-import akka.Done
 import akka.actor.{ActorRefFactory, ActorSystem, CoordinatedShutdown, Props}
 import akka.event.Logging.InfoLevel
 import akka.stream.ActorMaterializer
@@ -108,18 +106,11 @@
           "--pids-limit" -> Set("1024")) ++ logsProvider.containerParameters)
   containerFactory.init()
 
-<<<<<<< HEAD
   CoordinatedShutdown(actorSystem)
     .addTask(CoordinatedShutdown.PhaseBeforeActorSystemTerminate, "cleanup runtime containers") { () =>
       containerFactory.cleanup()
       Future.successful(Done)
     }
-=======
-  CoordinatedShutdown(actorSystem).addTask(CoordinatedShutdown.PhaseBeforeServiceUnbind, "invokerCleanup") { () =>
-    containerFactory.cleanup()
-    Future.successful(Done)
-  }
->>>>>>> df775180
 
   /** Initialize needed databases */
   private val entityStore = WhiskEntityStore.datastore()
