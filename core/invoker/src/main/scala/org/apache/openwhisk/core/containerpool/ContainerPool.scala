/*
 * Licensed to the Apache Software Foundation (ASF) under one or more
 * contributor license agreements.  See the NOTICE file distributed with
 * this work for additional information regarding copyright ownership.
 * The ASF licenses this file to You under the Apache License, Version 2.0
 * (the "License"); you may not use this file except in compliance with
 * the License.  You may obtain a copy of the License at
 *
 *     http://www.apache.org/licenses/LICENSE-2.0
 *
 * Unless required by applicable law or agreed to in writing, software
 * distributed under the License is distributed on an "AS IS" BASIS,
 * WITHOUT WARRANTIES OR CONDITIONS OF ANY KIND, either express or implied.
 * See the License for the specific language governing permissions and
 * limitations under the License.
 */

package org.apache.openwhisk.core.containerpool

import akka.actor.{Actor, ActorRef, ActorRefFactory, Props}
import java.time.Instant
import org.apache.openwhisk.common.{AkkaLogging, LoggingMarkers, TransactionId}
import org.apache.openwhisk.core.connector.MessageFeed
import org.apache.openwhisk.core.entity._
import org.apache.openwhisk.core.entity.size._
import org.apache.openwhisk.utils.NodeStats
import org.apache.openwhisk.utils.NodeStatsUpdate
import scala.collection.immutable
import scala.collection.mutable.ListBuffer
import scala.concurrent.duration._
import scala.util.Try

sealed trait WorkerState
case object Busy extends WorkerState
case object Free extends WorkerState

case class WorkerData(data: ContainerData, state: WorkerState)

/**
 * Reservation indicates resources allocated to container, but possibly not launched yet. May be negative for container stop.
 * Pending: Allocated from this point of view, but not yet started/stopped by cluster manager.
 * Scheduled: Started/Stopped by cluster manager, but not yet reflected in NodeStats, so must still be considered when allocating resources.
 * */
sealed abstract class Reservation(val size: Long)
case class Pending(override val size: Long) extends Reservation(size)
case class Scheduled(override val size: Long) extends Reservation(size)

/**
 * A pool managing containers to run actions on.
 *
 * This pool fulfills the other half of the ContainerProxy contract. Only
 * one job (either Start or Run) is sent to a child-actor at any given
 * time. The pool then waits for a response of that container, indicating
 * the container is done with the job. Only then will the pool send another
 * request to that container.
 *
 * Upon actor creation, the pool will start to prewarm containers according
 * to the provided prewarmConfig, iff set. Those containers will **not** be
 * part of the poolsize calculation, which is capped by the poolSize parameter.
 * Prewarm containers are only used, if they have matching arguments
 * (kind, memory) and there is space in the pool.
 *
 * @param childFactory method to create new container proxy actor
 * @param feed actor to request more work from
 * @param prewarmConfig optional settings for container prewarming
 * @param poolConfig config for the ContainerPool
 */
class ContainerPool(childFactory: ActorRefFactory => ActorRef,
                    feed: ActorRef,
                    prewarmConfig: List[PrewarmingConfig] = List.empty,
                    poolConfig: ContainerPoolConfig)
    extends Actor {
  import ContainerPool.memoryConsumptionOf

  implicit val logging = new AkkaLogging(context.system.log)

  var freePool = immutable.Map.empty[ActorRef, ContainerData]
  var busyPool = immutable.Map.empty[ActorRef, ContainerData]
  var prewarmedPool = immutable.Map.empty[ActorRef, ContainerData]
  // If all memory slots are occupied and if there is currently no container to be removed, than the actions will be
  // buffered here to keep order of computation.
  // Otherwise actions with small memory-limits could block actions with large memory limits.
  var runBuffer = immutable.Queue.empty[Run]
  val logMessageInterval = 10.seconds
  private var clusterReservations: Map[ActorRef, Reservation] = Map.empty

  var agentOfferHistory = Map.empty[String, NodeStats] //track the most recent offer stats per agent
  var lastlog = Instant.now()

  val logInterval = 2.seconds

  var logDeadline = logInterval.fromNow

  var prewarmsInitialized = false

<<<<<<< HEAD
=======
  /** cluster state tracking */
  private var clusterReservations: Map[ActorRef, Reservation] = Map.empty
  var clusterActionHostStats = Map.empty[String, NodeStats] //track the most recent node stats per action host (host that is able to run action containers)

  var prewarmsInitialized = false

>>>>>>> 5f1167c8
  def initPrewarms() = {
    prewarmConfig.foreach { config =>
      logging.info(this, s"pre-warming ${config.count} ${config.exec.kind} ${config.memoryLimit.toString}")(
        TransactionId.invokerWarmup)
      (1 to config.count).foreach { _ =>
        prewarmContainer(config.exec, config.memoryLimit)
      }
    }
  }

  //if cluster managed resources, subscribe to events
  if (poolConfig.clusterManagedResources) {
    logging.info(this, "subscribing to NodeStats updates")
    context.system.eventStream.subscribe(self, classOf[NodeStatsUpdate])
  } else {
    initPrewarms()
  }

  def logContainerStart(r: Run, containerState: String, activeActivations: Int, container: Option[Container]): Unit = {
    val namespaceName = r.msg.user.namespace.name
    val actionName = r.action.name.name
    val maxConcurrent = r.action.limits.concurrency.maxConcurrent
    val activationId = r.msg.activationId.toString
    r.msg.transid.mark(
      this,
      LoggingMarkers.INVOKER_CONTAINER_START(containerState),
      s"containerStart containerState: $containerState container: $container activations: $activeActivations of max $maxConcurrent action: $actionName namespace: $namespaceName activationId: $activationId",
      akka.event.Logging.InfoLevel)
    if (poolConfig.clusterManagedResources) {
      logging.info(
        this,
<<<<<<< HEAD
        s"node stats ${agentOfferHistory} reserved ${clusterReservations.size} (of max ${poolConfig.clusterManagedResourceMaxStarts}) containers ${reservedSize}MB " +
=======
        s"node stats ${clusterActionHostStats} reserved ${clusterReservations.size} (of max ${poolConfig.clusterManagedResourceMaxStarts}) containers ${reservedSize}MB " +
>>>>>>> 5f1167c8
          s"${reservedStartCount} pending starts ${reservedStopCount} pending stops " +
          s"${scheduledStartCount} scheduled starts ${scheduledStopCount} scheduled stops")
    }
  }

  def receive: Receive = {
    // A job to run on a container
    //
    // Run messages are received either via the feed or from child containers which cannot process
    // their requests and send them back to the pool for rescheduling (this may happen if "docker" operations
    // fail for example, or a container has aged and was destroying itself when a new request was assigned)
    case r: Run =>
      implicit val tid: TransactionId = r.msg.transid
      // Check if the message is resent from the buffer. Only the first message on the buffer can be resent.
      val isResentFromBuffer = runBuffer.nonEmpty && runBuffer.dequeueOption.exists(_._1.msg == r.msg)

      // Only process request, if there are no other requests waiting for free slots, or if the current request is the
      // next request to process
      // It is guaranteed, that only the first message on the buffer is resent.
      if (runBuffer.isEmpty || isResentFromBuffer) {
        val createdContainer =
          // Is there enough space on the invoker (or the cluster manager) for this action to be executed.
          if (poolConfig.clusterManagedResources || hasPoolSpaceFor(
                poolConfig,
                busyPool,
                r.action.limits.memory.megabytes.MB)) {
            // Schedule a job to a warm container
            ContainerPool
              .schedule(r.action, r.msg.user.namespace.name, freePool)
              .map(container => (container, container._2.initingState)) //warmed, warming, and warmingCold always know their state
              .orElse(
                // There was no warm/warming/warmingCold container. Try to take a prewarm container or a cold container.

                // Is there enough space to create a new container or do other containers have to be removed?
                if (hasPoolSpaceFor(poolConfig, busyPool ++ freePool, r.action.limits.memory.megabytes.MB)) {
                  takePrewarmContainer(r.action)
                    .map(container => (container, "prewarmed"))
                    .orElse {
                      if (allowMoreStarts(poolConfig)) {
                        Some(createContainer(r.action.limits.memory.megabytes.MB), "cold")
                      } else { None }
                    }
                } else None)
              .orElse(if (allowMoreStarts(poolConfig)) {
                // Remove a container and create a new one for the given job
                ContainerPool
                // Only free up the amount, that is really needed to free up
<<<<<<< HEAD
                //512  128 -> 512
                //100 128 -> 100
                  .remove(freePool, if (!poolConfig.clusterManagedResources) {
                    Math.min(r.action.limits.memory.megabytes, memoryConsumptionOf(freePool)).MB
                  } else {
                    r.action.limits.memory.megabytes.MB
                  })
=======
                  .remove(
                    freePool,
                    if (!poolConfig.clusterManagedResources) { //do not allow overprovision when cluster manages resources
                      Math.min(r.action.limits.memory.megabytes, memoryConsumptionOf(freePool)).MB
                    } else {
                      r.action.limits.memory.megabytes.MB
                    })
>>>>>>> 5f1167c8
                  .map { a =>
                    //decrease the reserved (not yet stopped container) memory tracker
                    addReservation(a, -r.action.limits.memory.megabytes)
                    removeContainer(a)
                  }
                  // If the list had at least one entry, enough containers were removed to start the new container. After
                  // removing the containers, we are not interested anymore in the containers that have been removed.
                  .headOption
                  .map(_ =>
                    takePrewarmContainer(r.action)
                      .map(container => (container, "recreatedPrewarm"))
                      .getOrElse(createContainer(r.action.limits.memory.megabytes.MB), "recreated"))
              } else { None })
          } else None

        createdContainer match {
          case Some(((actor, data), containerState)) =>
            //increment active count before storing in pool map
            val newData = data.nextRun(r)
            val container = newData.getContainer

            if (newData.activeActivationCount < 1) {
              logging.error(this, s"invalid activation count < 1 ${newData}")
            }

            //only move to busyPool if max reached
            if (!newData.hasCapacity()) {
              if (r.action.limits.concurrency.maxConcurrent > 1) {
                logging.info(
                  this,
                  s"container ${container} is now busy with ${newData.activeActivationCount} activations")
              }
              busyPool = busyPool + (actor -> newData)
              freePool = freePool - actor
            } else {
              //update freePool to track counts
              freePool = freePool + (actor -> newData)
            }
            // Remove the action that get's executed now from the buffer and execute the next one afterwards.
            if (isResentFromBuffer) {
              // It is guaranteed that the currently executed messages is the head of the queue, if the message comes
              // from the buffer
              val (_, newBuffer) = runBuffer.dequeue
              runBuffer = newBuffer
              runBuffer.dequeueOption.foreach { case (run, _) => self ! run }
            }
            actor ! r // forwards the run request to the container
            logContainerStart(r, containerState, newData.activeActivationCount, container)
          case None =>
            // this can also happen if createContainer fails to start a new container, or
            // if a job is rescheduled but the container it was allocated to has not yet destroyed itself
            // (and a new container would over commit the pool)
            val isErrorLogged = r.retryLogDeadline.map(_.isOverdue).getOrElse(true)
            val msg = s"Rescheduling Run message, too many message in the pool, " +
              s"freePoolSize: ${freePool.size} containers and ${memoryConsumptionOf(freePool)} MB, " +
              s"busyPoolSize: ${busyPool.size} containers and ${memoryConsumptionOf(busyPool)} MB, " +
              s"maxContainersMemory ${poolConfig.userMemory.toMB} MB, " +
              s"userNamespace: ${r.msg.user.namespace.name}, action: ${r.action}, " +
              s"needed memory: ${r.action.limits.memory.megabytes} MB, " +
              s"waiting messages: ${runBuffer.size}, " +
              s"reservations: ${clusterReservations.size}"
            val retryLogDeadline = if (isErrorLogged) {
<<<<<<< HEAD
              logging.error(
                this,
                s"Rescheduling Run message, too many message in the pool, " +
                  s"freePoolSize: ${freePool.size} containers and ${memoryConsumptionOf(freePool)} MB, " +
                  s"busyPoolSize: ${busyPool.size} containers and ${memoryConsumptionOf(busyPool)} MB, " +
                  s"maxContainersMemory ${poolConfig.userMemory.toMB} MB, " +
                  s"userNamespace: ${r.msg.user.namespace.name}, action: ${r.action}, " +
                  s"needed memory: ${r.action.limits.memory.megabytes} MB, " +
                  s"waiting messages: ${runBuffer.size}, " +
                  s"reservations: ${clusterReservations.size}")(r.msg.transid)
=======
              if (poolConfig.clusterManagedResources) {
                logging.warn(this, msg)(r.msg.transid) //retry loop may be common in cluster manager resource case, so use warn level
              } else {
                logging.error(this, msg)(r.msg.transid) //otherwise use error level
              }
>>>>>>> 5f1167c8
              Some(logMessageInterval.fromNow)
            } else {
              r.retryLogDeadline
            }
            if (!isResentFromBuffer) {
              // Add this request to the buffer, as it is not there yet.
              runBuffer = runBuffer.enqueue(r)
            }
            if (!poolConfig.clusterManagedResources) {
              // As this request is the first one in the buffer, try again to execute it.
              self ! Run(r.action, r.msg, retryLogDeadline)
            } //cannot do this in cluster managed resources, since it will introduce a tight loop
        }
      } else {
        // There are currently actions waiting to be executed before this action gets executed.
        // These waiting actions were not able to free up enough memory.
        runBuffer = runBuffer.enqueue(r)
      }

    // Container is free to take more work
    case NeedWork(warmData: WarmedData) =>
      val oldData = freePool.get(sender()).getOrElse(busyPool(sender()))
      val newData = warmData.copy(activeActivationCount = oldData.activeActivationCount - 1)
      if (newData.activeActivationCount < 0) {
        logging.error(this, s"invalid activation count after warming < 1 ${newData}")
      }
      if (newData.hasCapacity()) {
        //remove from busy pool (may already not be there), put back into free pool (to update activation counts)
        freePool = freePool + (sender() -> newData)
        if (busyPool.contains(sender())) {
          busyPool = busyPool - sender()
          if (newData.action.limits.concurrency.maxConcurrent > 1) {
            logging.info(
              this,
              s"concurrent container ${newData.container} is no longer busy with ${newData.activeActivationCount} activations")
          }
        }
      } else {
        busyPool = busyPool + (sender() -> newData)
        freePool = freePool - sender()
      }
      processBuffer()

    // Container is prewarmed and ready to take work
    case NeedWork(data: PreWarmedData) =>
      //stop tracking via reserved
      releaseReservation(sender())
      prewarmedPool = prewarmedPool + (sender() -> data)

    // Container got removed
    case ContainerRemoved =>
      //stop tracking via reserved
      releaseReservation(sender())

      // if container was in free pool, it may have been processing (but under capacity),
      // so there is capacity to accept another job request
      freePool.get(sender()).foreach { f =>
        freePool = freePool - sender()
        if (f.activeActivationCount > 0) {
          processBuffer()
        }
      }
      // container was busy (busy indicates at full capacity), so there is capacity to accept another job request
      busyPool.get(sender()).foreach { _ =>
        busyPool = busyPool - sender()
        processBuffer()
      }

    // This message is received for one of these reasons:
    // 1. Container errored while resuming a warm container, could not process the job, and sent the job back
    // 2. The container aged, is destroying itself, and was assigned a job which it had to send back
    // 3. The container aged and is destroying itself
    // 4. The container is paused, and being removed to make room for new containers
    // Update the free/busy lists but no message is sent to the feed since there is no change in capacity yet
    case RescheduleJob =>
      releaseReservation(sender())
      freePool = freePool - sender()
      busyPool = busyPool - sender()

    case NodeStatsUpdate(stats) =>
      //clear Scheduled reservations (leave Pending) IFF stats are changing (in case of residual stats that have not accommodated the reservations' impacts)
      pruneReserved(stats)
      logging.info(
        this,
        s"received node stats ${stats} reserved/scheduled ${clusterReservations.size} containers ${reservedSize}MB")
<<<<<<< HEAD
      agentOfferHistory = stats
      if (!prewarmsInitialized) {
=======
      clusterActionHostStats = stats
      if (!prewarmsInitialized) { //we assume that when stats are received, we should startup prewarm containers
>>>>>>> 5f1167c8
        prewarmsInitialized = true
        logging.info(this, "initializing prewarmpool after stats recevied")
        initPrewarms()
      }
<<<<<<< HEAD
=======
      processBuffer()
>>>>>>> 5f1167c8

    case ContainerStarted => //only used for receiving post-start from cold container
      //stop tracking via reserved
      releaseReservation(sender())
  }

<<<<<<< HEAD
=======
  /** reservation adjustments */
>>>>>>> 5f1167c8
  def addReservation(ref: ActorRef, size: Long): Unit = {
    clusterReservations = clusterReservations + (ref -> Pending(size))
  }
  def releaseReservation(ref: ActorRef): Unit = {
    clusterReservations.get(ref).foreach { r =>
      clusterReservations = clusterReservations + (ref -> Scheduled(r.size))
    }
  }
  def pruneReserved(newStats: Map[String, NodeStats]) = {
    //don't prune until all nodes have updated stats
<<<<<<< HEAD
    if (agentOfferHistory != newStats && agentOfferHistory.keySet.subsetOf(newStats.keySet)) {
      clusterReservations = clusterReservations.collect { case (key, p: Pending) => (key, p) }
    }
=======
    if (clusterActionHostStats != newStats && clusterActionHostStats.keySet.subsetOf(newStats.keySet)) {
      clusterReservations = clusterReservations.collect { case (key, p: Pending) => (key, p) }
    }
  }
  def allowMoreStarts(config: ContainerPoolConfig) =
    !config.clusterManagedResources || clusterReservations
      .count({ case (_, state) => state.size > 0 }) < config.clusterManagedResourceMaxStarts //only positive reservations affect ability to start

  /** Buffer processing in cluster managed resources means to send the first item in runBuffer;
   *  In non-clustered case, it means signalling MessageFeed (since runBuffer is processed in tight loop).
   * */
  def processBuffer() = {
    if (poolConfig.clusterManagedResources) {
      runBuffer.dequeueOption match {
        case Some((run, _)) => //run the first from buffer
          self ! run
        case None => //feed me!
          feed ! MessageFeed.Processed
      }
    } else {
      feed ! MessageFeed.Processed
    }
>>>>>>> 5f1167c8
  }
  def allowMoreStarts(config: ContainerPoolConfig) =
    !config.clusterManagedResources || clusterReservations
      .count({ case (_, state) => state.size > 0 }) < config.clusterManagedResourceMaxStarts //only positive reservations affect ability to start

  /** Creates a new container and updates state accordingly. */
  def createContainer(memoryLimit: ByteSize): (ActorRef, ContainerData) = {
    val ref = childFactory(context)
    val data = MemoryData(memoryLimit)
    //increase the reserved (not yet started container) memory tracker
    addReservation(ref, memoryLimit.toMB)
    freePool = freePool + (ref -> data)
    ref -> data
  }

  /** Creates a new prewarmed container */
  def prewarmContainer(exec: CodeExec[_], memoryLimit: ByteSize): Unit = {
    //when using cluster managed resources, we can only create prewarms when allowed by the cluster
    if (!poolConfig.clusterManagedResources || hasPoolSpaceFor(poolConfig, freePool, memoryLimit)(
          TransactionId.invokerWarmup)) {
      val ref = childFactory(context)
      ref ! Start(exec, memoryLimit)
      //increase the reserved (not yet started container) memory tracker
      addReservation(ref, memoryLimit.toMB)
    } else {
      logging.warn(this, "cannot create additional prewarm")
    }
  }

  /**
   * Takes a prewarm container out of the prewarmed pool
   * iff a container with a matching kind and memory is found.
   *
   * @param action the action that holds the kind and the required memory.
   * @return the container iff found
   */
  def takePrewarmContainer(action: ExecutableWhiskAction): Option[(ActorRef, ContainerData)] = {
    val kind = action.exec.kind
    val memory = action.limits.memory.megabytes.MB
    prewarmedPool
      .find {
        case (_, PreWarmedData(_, `kind`, `memory`, _)) => true
        case _                                          => false
      }
      .map {
        case (ref, data) =>
          // Move the container to the usual pool
          freePool = freePool + (ref -> data)
          prewarmedPool = prewarmedPool - ref
          // Create a new prewarm container
          // NOTE: prewarming ignores the action code in exec, but this is dangerous as the field is accessible to the
          // factory
          prewarmContainer(action.exec, memory)
          (ref, data)
      }
  }

  /** Removes a container and updates state accordingly. */
  def removeContainer(toDelete: ActorRef) = {
    toDelete ! Remove
    freePool = freePool - toDelete
    busyPool = busyPool - toDelete
  }

  /**
   * Calculate if there is enough free memory within a given pool.
   *
   * @param poolConfig The ContainerPoolConfig, which indicates who governs the resource accounting
   * @param pool The pool, that has to be checked, if there is enough free memory.
   * @param memory The amount of memory to check.
   * @param reserve If true, then during check of cluster managed resources, check will attempt to reserve resources
   * @return true, if there is enough space for the given amount of memory.
   */
  def hasPoolSpaceFor[A](poolConfig: ContainerPoolConfig, pool: Map[A, ContainerData], memory: ByteSize)(
    implicit tid: TransactionId): Boolean = {
    if (poolConfig.clusterManagedResources) {
<<<<<<< HEAD
      canLaunch(memory)
=======
      clusterCanLaunch(memory)
>>>>>>> 5f1167c8
    } else {
      memoryConsumptionOf(pool) + memory.toMB <= poolConfig.userMemory.toMB
    }
  }

  def reservedSize = clusterReservations.values.collect { case p: Pending => p.size }.sum
  def reservedStartCount = clusterReservations.values.count {
    case p: Pending => p.size >= 0
    case _          => false
  }
  def reservedStopCount = clusterReservations.values.count {
    case p: Pending => p.size < 0
    case _          => false
  }
  def scheduledStartCount = clusterReservations.values.count {
    case p: Scheduled => p.size >= 0
    case _            => false
  }
  def scheduledStopCount = clusterReservations.values.count {
    case p: Scheduled => p.size < 0
    case _            => false
  }

<<<<<<< HEAD
  private var resourcesAvailable
    : Boolean = false //track whenever there is a switch from cluster resources being available to not being available

  def canLaunch(memory: ByteSize)(implicit tid: TransactionId): Boolean = {
    //make sure there is at least one offer > memory + buffer
    val canLaunch = hasPotentialMemoryCapacity(memory.toMB, clusterReservations.values.map(_.size).toList) //consider all reservations blocking till they are removed during NodeStatsUpdate
    //log only when changing value
    if (canLaunch != resourcesAvailable) {
      if (canLaunch) {
        logging.info(
          this,
          s"mesos can launch action with ${memory.toMB}MB reserved:${reservedSize} freepool: ${memoryConsumptionOf(freePool)}")
      } else {
        logging.warn(
          this,
          s"mesos cannot launch action with ${memory.toMB}MB reserved:${reservedSize} freepool: ${memoryConsumptionOf(freePool)}")
      }
    }
    resourcesAvailable = canLaunch
=======
  private var clusterResourcesAvailable
    : Boolean = false //track to log whenever there is a switch from cluster resources being available to not being available

  def clusterCanLaunch(memory: ByteSize)(implicit tid: TransactionId): Boolean = {
    //make sure there is at least one node with unreerved mem > memory
    val canLaunch = clusterHasPotentialMemoryCapacity(memory.toMB, clusterReservations.values.map(_.size).toList) //consider all reservations blocking till they are removed during NodeStatsUpdate
    //log only when changing value
    if (canLaunch != clusterResourcesAvailable) {
      if (canLaunch) {
        logging.info(
          this,
          s"cluster can launch action with ${memory.toMB}MB reserved:${reservedSize} freepool: ${memoryConsumptionOf(freePool)}")
      } else {
        logging.warn(
          this,
          s"cluster cannot launch action with ${memory.toMB}MB reserved:${reservedSize} freepool: ${memoryConsumptionOf(freePool)}")
      }
    }
    clusterResourcesAvailable = canLaunch
>>>>>>> 5f1167c8
    canLaunch
  }

  /** Return true to indicate there is expectation that there is "room" to launch a task with these memory/cpu/ports specs */
<<<<<<< HEAD
  def hasPotentialMemoryCapacity(memory: Double, reserve: List[Long]): Boolean = {
    //copy AgentStats, then deduct pending tasks
    var availableOffers = agentOfferHistory.toList.sortBy(_._2.mem).toMap //sort by mem to match lowest value
=======
  def clusterHasPotentialMemoryCapacity(memory: Double, reserve: List[Long]): Boolean = {
    //copy AgentStats, then deduct pending tasks
    var availableResources = clusterActionHostStats.toList.sortBy(_._2.mem).toMap //sort by mem to match lowest value
>>>>>>> 5f1167c8
    val inNeedReserved = ListBuffer.empty ++ reserve

    var unmatched = 0

    inNeedReserved.foreach { p =>
      //for each pending find an available offer that fits
<<<<<<< HEAD
      availableOffers.find(_._2.mem > p) match {
        case Some(o) =>
          availableOffers = availableOffers + (o._1 -> o._2.copy(mem = o._2.mem - p))
=======
      availableResources.find(_._2.mem > p) match {
        case Some(o) =>
          availableResources = availableResources + (o._1 -> o._2.copy(mem = o._2.mem - p))
>>>>>>> 5f1167c8
          inNeedReserved -= p
        case None => unmatched += 1
      }
    }
<<<<<<< HEAD
    val allowReserve = unmatched == 0 && availableOffers.exists(_._2.mem > memory)
    if (logDeadline.isOverdue() || allowReserve) {
      logDeadline = logInterval.fromNow
    }

    allowReserve
=======
    unmatched == 0 && availableResources.exists(_._2.mem > memory)
>>>>>>> 5f1167c8
  }
}

object ContainerPool {

  /**
   * Calculate the memory of a given pool.
   *
   * @param pool The pool with the containers.
   * @return The memory consumption of all containers in the pool in Megabytes.
   */
  protected[containerpool] def memoryConsumptionOf[A](pool: Map[A, ContainerData]): Long = {
    pool.map(_._2.memoryLimit.toMB).sum
  }

  /**
   * Finds the best container for a given job to run on.
   *
   * Selects an arbitrary warm container from the passed pool of idle containers
   * that matches the action and the invocation namespace. The implementation uses
   * matching such that structural equality of action and the invocation namespace
   * is required.
   * Returns None iff no matching container is in the idle pool.
   * Does not consider pre-warmed containers.
   *
   * @param action the action to run
   * @param invocationNamespace the namespace, that wants to run the action
   * @param idles a map of idle containers, awaiting work
   * @return a container if one found
   */
  protected[containerpool] def schedule[A](action: ExecutableWhiskAction,
                                           invocationNamespace: EntityName,
                                           idles: Map[A, ContainerData]): Option[(A, ContainerData)] = {
    idles
      .find {
        case (_, c @ WarmedData(_, `invocationNamespace`, `action`, _, _)) if c.hasCapacity() => true
        case _                                                                                => false
      }
      .orElse {
        idles.find {
          case (_, c @ WarmingData(_, `invocationNamespace`, `action`, _, _)) if c.hasCapacity() => true
          case _                                                                                 => false
        }
      }
      .orElse {
        idles.find {
          case (_, c @ WarmingColdData(`invocationNamespace`, `action`, _, _)) if c.hasCapacity() => true
          case _                                                                                  => false
        }
      }
  }

  /**
   * Finds the oldest previously used container to remove to make space for the job passed to run.
   * Depending on the space that has to be allocated, several containers might be removed.
   *
   * NOTE: This method is never called to remove an action that is in the pool already,
   * since this would be picked up earlier in the scheduler and the container reused.
   *
   * @param pool a map of all free containers in the pool
   * @param memory the amount of memory that has to be freed up
   * @return a list of containers to be removed iff found
   */
  protected[containerpool] def remove[A](pool: Map[A, ContainerData], memory: ByteSize): List[A] = {
    // Try to find a Free container that does NOT have any active activations AND is initialized with any OTHER action
    val freeContainers = pool.collect {
      // Only warm containers will be removed. Prewarmed containers will stay always.
      case (ref, w: WarmedData) if w.activeActivationCount == 0 =>
        ref -> w
    }

    if (memory > 0.B && freeContainers.nonEmpty && memoryConsumptionOf(freeContainers) >= memory.toMB) {
      // Remove the oldest container if:
      // - there is more memory required
      // - there are still containers that can be removed
      // - there are enough free containers that can be removed
      val (ref, data) = freeContainers.minBy(_._2.lastUsed)
      // Catch exception if remaining memory will be negative
      val remainingMemory = Try(memory - data.memoryLimit).getOrElse(0.B)
      List(ref) ++ remove(freeContainers - ref, remainingMemory)
    } else {
      // If this is the first call: All containers are in use currently, or there is more memory needed than
      // containers can be removed.
      // Or, if this is one of the recursions: Enough containers are found to get the memory, that is
      // necessary. -> Abort recursion
      List.empty
    }
  }

  def props(factory: ActorRefFactory => ActorRef,
            poolConfig: ContainerPoolConfig,
            feed: ActorRef,
            prewarmConfig: List[PrewarmingConfig] = List.empty) =
    Props(new ContainerPool(factory, feed, prewarmConfig, poolConfig))
}

/** Contains settings needed to perform container prewarming. */
case class PrewarmingConfig(count: Int, exec: CodeExec[_], memoryLimit: ByteSize)<|MERGE_RESOLUTION|>--- conflicted
+++ resolved
@@ -18,7 +18,6 @@
 package org.apache.openwhisk.core.containerpool
 
 import akka.actor.{Actor, ActorRef, ActorRefFactory, Props}
-import java.time.Instant
 import org.apache.openwhisk.common.{AkkaLogging, LoggingMarkers, TransactionId}
 import org.apache.openwhisk.core.connector.MessageFeed
 import org.apache.openwhisk.core.entity._
@@ -82,26 +81,13 @@
   // Otherwise actions with small memory-limits could block actions with large memory limits.
   var runBuffer = immutable.Queue.empty[Run]
   val logMessageInterval = 10.seconds
-  private var clusterReservations: Map[ActorRef, Reservation] = Map.empty
-
-  var agentOfferHistory = Map.empty[String, NodeStats] //track the most recent offer stats per agent
-  var lastlog = Instant.now()
-
-  val logInterval = 2.seconds
-
-  var logDeadline = logInterval.fromNow
-
-  var prewarmsInitialized = false
-
-<<<<<<< HEAD
-=======
+
   /** cluster state tracking */
   private var clusterReservations: Map[ActorRef, Reservation] = Map.empty
   var clusterActionHostStats = Map.empty[String, NodeStats] //track the most recent node stats per action host (host that is able to run action containers)
 
   var prewarmsInitialized = false
 
->>>>>>> 5f1167c8
   def initPrewarms() = {
     prewarmConfig.foreach { config =>
       logging.info(this, s"pre-warming ${config.count} ${config.exec.kind} ${config.memoryLimit.toString}")(
@@ -133,11 +119,7 @@
     if (poolConfig.clusterManagedResources) {
       logging.info(
         this,
-<<<<<<< HEAD
-        s"node stats ${agentOfferHistory} reserved ${clusterReservations.size} (of max ${poolConfig.clusterManagedResourceMaxStarts}) containers ${reservedSize}MB " +
-=======
         s"node stats ${clusterActionHostStats} reserved ${clusterReservations.size} (of max ${poolConfig.clusterManagedResourceMaxStarts}) containers ${reservedSize}MB " +
->>>>>>> 5f1167c8
           s"${reservedStartCount} pending starts ${reservedStopCount} pending stops " +
           s"${scheduledStartCount} scheduled starts ${scheduledStopCount} scheduled stops")
     }
@@ -185,15 +167,6 @@
                 // Remove a container and create a new one for the given job
                 ContainerPool
                 // Only free up the amount, that is really needed to free up
-<<<<<<< HEAD
-                //512  128 -> 512
-                //100 128 -> 100
-                  .remove(freePool, if (!poolConfig.clusterManagedResources) {
-                    Math.min(r.action.limits.memory.megabytes, memoryConsumptionOf(freePool)).MB
-                  } else {
-                    r.action.limits.memory.megabytes.MB
-                  })
-=======
                   .remove(
                     freePool,
                     if (!poolConfig.clusterManagedResources) { //do not allow overprovision when cluster manages resources
@@ -201,7 +174,6 @@
                     } else {
                       r.action.limits.memory.megabytes.MB
                     })
->>>>>>> 5f1167c8
                   .map { a =>
                     //decrease the reserved (not yet stopped container) memory tracker
                     addReservation(a, -r.action.limits.memory.megabytes)
@@ -264,24 +236,11 @@
               s"waiting messages: ${runBuffer.size}, " +
               s"reservations: ${clusterReservations.size}"
             val retryLogDeadline = if (isErrorLogged) {
-<<<<<<< HEAD
-              logging.error(
-                this,
-                s"Rescheduling Run message, too many message in the pool, " +
-                  s"freePoolSize: ${freePool.size} containers and ${memoryConsumptionOf(freePool)} MB, " +
-                  s"busyPoolSize: ${busyPool.size} containers and ${memoryConsumptionOf(busyPool)} MB, " +
-                  s"maxContainersMemory ${poolConfig.userMemory.toMB} MB, " +
-                  s"userNamespace: ${r.msg.user.namespace.name}, action: ${r.action}, " +
-                  s"needed memory: ${r.action.limits.memory.megabytes} MB, " +
-                  s"waiting messages: ${runBuffer.size}, " +
-                  s"reservations: ${clusterReservations.size}")(r.msg.transid)
-=======
               if (poolConfig.clusterManagedResources) {
                 logging.warn(this, msg)(r.msg.transid) //retry loop may be common in cluster manager resource case, so use warn level
               } else {
                 logging.error(this, msg)(r.msg.transid) //otherwise use error level
               }
->>>>>>> 5f1167c8
               Some(logMessageInterval.fromNow)
             } else {
               r.retryLogDeadline
@@ -367,31 +326,20 @@
       logging.info(
         this,
         s"received node stats ${stats} reserved/scheduled ${clusterReservations.size} containers ${reservedSize}MB")
-<<<<<<< HEAD
-      agentOfferHistory = stats
-      if (!prewarmsInitialized) {
-=======
       clusterActionHostStats = stats
       if (!prewarmsInitialized) { //we assume that when stats are received, we should startup prewarm containers
->>>>>>> 5f1167c8
         prewarmsInitialized = true
         logging.info(this, "initializing prewarmpool after stats recevied")
         initPrewarms()
       }
-<<<<<<< HEAD
-=======
       processBuffer()
->>>>>>> 5f1167c8
 
     case ContainerStarted => //only used for receiving post-start from cold container
       //stop tracking via reserved
       releaseReservation(sender())
   }
 
-<<<<<<< HEAD
-=======
   /** reservation adjustments */
->>>>>>> 5f1167c8
   def addReservation(ref: ActorRef, size: Long): Unit = {
     clusterReservations = clusterReservations + (ref -> Pending(size))
   }
@@ -402,11 +350,6 @@
   }
   def pruneReserved(newStats: Map[String, NodeStats]) = {
     //don't prune until all nodes have updated stats
-<<<<<<< HEAD
-    if (agentOfferHistory != newStats && agentOfferHistory.keySet.subsetOf(newStats.keySet)) {
-      clusterReservations = clusterReservations.collect { case (key, p: Pending) => (key, p) }
-    }
-=======
     if (clusterActionHostStats != newStats && clusterActionHostStats.keySet.subsetOf(newStats.keySet)) {
       clusterReservations = clusterReservations.collect { case (key, p: Pending) => (key, p) }
     }
@@ -415,9 +358,10 @@
     !config.clusterManagedResources || clusterReservations
       .count({ case (_, state) => state.size > 0 }) < config.clusterManagedResourceMaxStarts //only positive reservations affect ability to start
 
-  /** Buffer processing in cluster managed resources means to send the first item in runBuffer;
-   *  In non-clustered case, it means signalling MessageFeed (since runBuffer is processed in tight loop).
-   * */
+  /**
+   * Buffer processing in cluster managed resources means to send the first item in runBuffer;
+   * In non-clustered case, it means signalling MessageFeed (since runBuffer is processed in tight loop).
+   */
   def processBuffer() = {
     if (poolConfig.clusterManagedResources) {
       runBuffer.dequeueOption match {
@@ -429,11 +373,7 @@
     } else {
       feed ! MessageFeed.Processed
     }
->>>>>>> 5f1167c8
-  }
-  def allowMoreStarts(config: ContainerPoolConfig) =
-    !config.clusterManagedResources || clusterReservations
-      .count({ case (_, state) => state.size > 0 }) < config.clusterManagedResourceMaxStarts //only positive reservations affect ability to start
+  }
 
   /** Creates a new container and updates state accordingly. */
   def createContainer(memoryLimit: ByteSize): (ActorRef, ContainerData) = {
@@ -506,11 +446,7 @@
   def hasPoolSpaceFor[A](poolConfig: ContainerPoolConfig, pool: Map[A, ContainerData], memory: ByteSize)(
     implicit tid: TransactionId): Boolean = {
     if (poolConfig.clusterManagedResources) {
-<<<<<<< HEAD
-      canLaunch(memory)
-=======
       clusterCanLaunch(memory)
->>>>>>> 5f1167c8
     } else {
       memoryConsumptionOf(pool) + memory.toMB <= poolConfig.userMemory.toMB
     }
@@ -534,27 +470,6 @@
     case _            => false
   }
 
-<<<<<<< HEAD
-  private var resourcesAvailable
-    : Boolean = false //track whenever there is a switch from cluster resources being available to not being available
-
-  def canLaunch(memory: ByteSize)(implicit tid: TransactionId): Boolean = {
-    //make sure there is at least one offer > memory + buffer
-    val canLaunch = hasPotentialMemoryCapacity(memory.toMB, clusterReservations.values.map(_.size).toList) //consider all reservations blocking till they are removed during NodeStatsUpdate
-    //log only when changing value
-    if (canLaunch != resourcesAvailable) {
-      if (canLaunch) {
-        logging.info(
-          this,
-          s"mesos can launch action with ${memory.toMB}MB reserved:${reservedSize} freepool: ${memoryConsumptionOf(freePool)}")
-      } else {
-        logging.warn(
-          this,
-          s"mesos cannot launch action with ${memory.toMB}MB reserved:${reservedSize} freepool: ${memoryConsumptionOf(freePool)}")
-      }
-    }
-    resourcesAvailable = canLaunch
-=======
   private var clusterResourcesAvailable
     : Boolean = false //track to log whenever there is a switch from cluster resources being available to not being available
 
@@ -574,49 +489,27 @@
       }
     }
     clusterResourcesAvailable = canLaunch
->>>>>>> 5f1167c8
     canLaunch
   }
 
   /** Return true to indicate there is expectation that there is "room" to launch a task with these memory/cpu/ports specs */
-<<<<<<< HEAD
-  def hasPotentialMemoryCapacity(memory: Double, reserve: List[Long]): Boolean = {
-    //copy AgentStats, then deduct pending tasks
-    var availableOffers = agentOfferHistory.toList.sortBy(_._2.mem).toMap //sort by mem to match lowest value
-=======
   def clusterHasPotentialMemoryCapacity(memory: Double, reserve: List[Long]): Boolean = {
     //copy AgentStats, then deduct pending tasks
     var availableResources = clusterActionHostStats.toList.sortBy(_._2.mem).toMap //sort by mem to match lowest value
->>>>>>> 5f1167c8
     val inNeedReserved = ListBuffer.empty ++ reserve
 
     var unmatched = 0
 
     inNeedReserved.foreach { p =>
       //for each pending find an available offer that fits
-<<<<<<< HEAD
-      availableOffers.find(_._2.mem > p) match {
-        case Some(o) =>
-          availableOffers = availableOffers + (o._1 -> o._2.copy(mem = o._2.mem - p))
-=======
       availableResources.find(_._2.mem > p) match {
         case Some(o) =>
           availableResources = availableResources + (o._1 -> o._2.copy(mem = o._2.mem - p))
->>>>>>> 5f1167c8
           inNeedReserved -= p
         case None => unmatched += 1
       }
     }
-<<<<<<< HEAD
-    val allowReserve = unmatched == 0 && availableOffers.exists(_._2.mem > memory)
-    if (logDeadline.isOverdue() || allowReserve) {
-      logDeadline = logInterval.fromNow
-    }
-
-    allowReserve
-=======
     unmatched == 0 && availableResources.exists(_._2.mem > memory)
->>>>>>> 5f1167c8
   }
 }
 
