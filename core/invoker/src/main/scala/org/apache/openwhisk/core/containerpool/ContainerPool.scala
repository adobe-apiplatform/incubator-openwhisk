/*
 * Licensed to the Apache Software Foundation (ASF) under one or more
 * contributor license agreements.  See the NOTICE file distributed with
 * this work for additional information regarding copyright ownership.
 * The ASF licenses this file to You under the Apache License, Version 2.0
 * (the "License"); you may not use this file except in compliance with
 * the License.  You may obtain a copy of the License at
 *
 *     http://www.apache.org/licenses/LICENSE-2.0
 *
 * Unless required by applicable law or agreed to in writing, software
 * distributed under the License is distributed on an "AS IS" BASIS,
 * WITHOUT WARRANTIES OR CONDITIONS OF ANY KIND, either express or implied.
 * See the License for the specific language governing permissions and
 * limitations under the License.
 */

package org.apache.openwhisk.core.containerpool

import akka.actor.{Actor, ActorRef, ActorRefFactory, Props}
<<<<<<< HEAD
import java.time.Instant

import org.apache.openwhisk.common.MetricEmitter
import org.apache.openwhisk.common.{AkkaLogging, LoggingMarkers, TransactionId}
import org.apache.openwhisk.core.ConfigKeys
=======
import org.apache.openwhisk.common.{Logging, LoggingMarkers, MetricEmitter, TransactionId}
>>>>>>> 5ae5fa4a
import org.apache.openwhisk.core.connector.MessageFeed
import org.apache.openwhisk.core.entity.ExecManifest.ReactivePrewarmingConfig
import org.apache.openwhisk.core.entity._
import org.apache.openwhisk.core.entity.size._
<<<<<<< HEAD
import org.apache.openwhisk.core.invoker.Invoker
import pureconfig.loadConfigOrThrow
import pureconfig._
import pureconfig.generic.auto._
=======
>>>>>>> 5ae5fa4a

import scala.annotation.tailrec
import scala.collection.immutable
import scala.concurrent.duration._
import scala.util.Try

sealed trait WorkerState
case object Busy extends WorkerState
case object Free extends WorkerState

case class ColdStartKey(kind: String, memory: ByteSize)

case class WorkerData(data: ContainerData, state: WorkerState)

case object InitPrewarms
case object EmitMetrics

case object AdjustPrewarmedContainer

/**
 * A pool managing containers to run actions on.
 *
 * This pool fulfills the other half of the ContainerProxy contract. Only
 * one job (either Start or Run) is sent to a child-actor at any given
 * time. The pool then waits for a response of that container, indicating
 * the container is done with the job. Only then will the pool send another
 * request to that container.
 *
 * Upon actor creation, the pool will start to prewarm containers according
 * to the provided prewarmConfig, iff set. Those containers will **not** be
 * part of the poolsize calculation, which is capped by the poolSize parameter.
 * Prewarm containers are only used, if they have matching arguments
 * (kind, memory) and there is space in the pool.
 *
 * @param childFactory method to create new container proxy actor
 * @param feed actor to request more work from
 * @param prewarmConfig optional settings for container prewarming
 * @param poolConfig config for the ContainerPool
 */
class ContainerPool(childFactory: ActorRefFactory => ActorRef,
                    feed: ActorRef,
                    prewarmConfig: List[PrewarmingConfig] = List.empty,
<<<<<<< HEAD
                    poolConfig: ContainerPoolConfig,
                    resMgrConfig: ContainerResourceManagerConfig,
                    resMgr: Option[ContainerResourceManager] = None)
=======
                    poolConfig: ContainerPoolConfig)(implicit val logging: Logging)
>>>>>>> 5ae5fa4a
    extends Actor {
  import ContainerPool.memoryConsumptionOf

  implicit val ec = context.dispatcher

  val resourceManager: ContainerResourceManager = resMgr.getOrElse {
    if (resMgrConfig.clusterManagedResources) {
      new AkkaClusterContainerResourceManager(context.system, Invoker.invokerInstance, self, resMgrConfig)
    } else {
      new LocalContainerResourceManager(self, poolConfig)
    }
  }

  var freePool = immutable.Map.empty[ActorRef, ContainerData]
  var busyPool = immutable.Map.empty[ActorRef, ContainerData]
<<<<<<< HEAD
  var prewarmedPool = immutable.Map.empty[ActorRef, ContainerData]
=======
  var prewarmedPool = immutable.Map.empty[ActorRef, PreWarmedData]
>>>>>>> 5ae5fa4a
  var prewarmStartingPool = immutable.Map.empty[ActorRef, (String, ByteSize)]
  // If all memory slots are occupied and if there is currently no container to be removed, than the actions will be
  // buffered here to keep order of computation.
  // Otherwise actions with small memory-limits could block actions with large memory limits.
  var runBuffer = immutable.Queue.empty[Run]
  // Track the resent buffer head - so that we don't resend buffer head multiple times
  var resent: Option[Run] = None
  val logMessageInterval = 10.seconds
  //periodically emit metrics (don't need to do this for each message!)
  context.system.scheduler.schedule(30.seconds, 10.seconds, self, EmitMetrics)

<<<<<<< HEAD
=======
  // Key is ColdStartKey, value is the number of cold Start in minute
  var coldStartCount = immutable.Map.empty[ColdStartKey, Int]

  adjustPrewarmedContainer(true, false)

  // check periodically, adjust prewarmed container(delete if unused for some time and create some increment containers)
  context.system.scheduler.schedule(
    2.seconds,
    poolConfig.prewarmExpirationCheckInterval,
    self,
    AdjustPrewarmedContainer)

>>>>>>> 5ae5fa4a
  def logContainerStart(r: Run, containerState: String, activeActivations: Int, container: Option[Container]): Unit = {
    val namespaceName = r.msg.user.namespace.name
    val actionName = r.action.name.name
    val maxConcurrent = r.action.limits.concurrency.maxConcurrent
    val activationId = r.msg.activationId.toString

    r.msg.transid.mark(
      this,
      LoggingMarkers.INVOKER_CONTAINER_START(
        containerState,
        r.msg.user.namespace.toString,
        r.msg.action.namespace.toString,
        r.msg.action.name.toString),
<<<<<<< HEAD
      s"containerStart containerState: $containerState container: $container activations: $activeActivations of max $maxConcurrent action: $actionName namespace: $namespaceName activationId: $activationId ${resourceManager
        .activationStartLogMessage()}",
=======
      s"containerStart containerState: $containerState container: $container activations: $activeActivations of max $maxConcurrent action: $actionName namespace: $namespaceName activationId: $activationId",
>>>>>>> 5ae5fa4a
      akka.event.Logging.InfoLevel)
  }

  def receive: Receive = {
    // A job to run on a container
    //
    // Run messages are received either via the feed or from child containers which cannot process
    // their requests and send them back to the pool for rescheduling (this may happen if "docker" operations
    // fail for example, or a container has aged and was destroying itself when a new request was assigned)
    case r: Run =>
      implicit val tid: TransactionId = r.msg.transid
      // Check if the message is resent from the buffer. Only the first message on the buffer can be resent.
      val isResentFromBuffer = runBuffer.nonEmpty && runBuffer.dequeueOption.exists(_._1.msg == r.msg)

      // Only process request, if there are no other requests waiting for free slots, or if the current request is the
      // next request to process
      // It is guaranteed, that only the first message on the buffer is resent.
      if (runBuffer.isEmpty || isResentFromBuffer) {
        if (isResentFromBuffer) {
          //remove from resent tracking - it may get resent again, or get processed
          resent = None
        }
        val createdContainer =
          // Is there enough space on the invoker (or the cluster manager) for this action to be executed.
          if (hasPoolSpaceFor(busyPool, r.action.limits.memory.megabytes.MB, r.action.exec.pull)) {
            // Schedule a job to a warm container
            ContainerPool
              .schedule(r.action, r.msg.user.namespace.name, freePool)
              .map(container => (container, container._2.initingState)) //warmed, warming, and warmingCold always know their state
              .orElse(
                // There was no warm/warming/warmingCold container. Try to take a prewarm container or a cold container.

                // Is there enough space to create a new container or do other containers have to be removed?
                if (hasPoolSpaceFor(busyPool ++ freePool, r.action.limits.memory.megabytes.MB, r.action.exec.pull)) {
                  takePrewarmContainer(r.action)
                    .map(container => (container, "prewarmed"))
                    .orElse {
<<<<<<< HEAD
                      Some(createContainer(r.action.limits.memory.megabytes.MB, r.action.exec.pull), "cold")
=======
                      val container = Some(createContainer(r.action.limits.memory.megabytes.MB), "cold")
                      incrementColdStartCount(r.action.exec.kind, r.action.limits.memory.megabytes.MB)
                      container
>>>>>>> 5ae5fa4a
                    }
                } else None)
              .orElse( // Remove a container and create a new one for the given job
                ContainerPool
                // Only free up the amount, that is really needed to free up
                  .remove(
                    freePool,
                    if (!resMgrConfig.clusterManagedResources) { //do not allow overprovision when cluster manages resources
                      Math.min(r.action.limits.memory.megabytes, memoryConsumptionOf(freePool)).MB
                    } else {
                      r.action.limits.memory.megabytes.MB
                    },
                    Instant.now().minusSeconds(resMgrConfig.clusterManagedIdleGrace.toSeconds))
                  .map(a => removeContainer(a._1))
                  // If the list had at least one entry, enough containers were removed to start the new container. After
                  // removing the containers, we are not interested anymore in the containers that have been removed.
                  .headOption
<<<<<<< HEAD
                  .map(
                    _ =>
                      takePrewarmContainer(r.action)
                        .map(container => (container, "recreatedPrewarm"))
                        .getOrElse(
                          createContainer(r.action.limits.memory.megabytes.MB, r.action.exec.pull),
                          "recreated")))
=======
                  .map(_ =>
                    takePrewarmContainer(r.action)
                      .map(container => (container, "recreatedPrewarm"))
                      .getOrElse {
                        val container = (createContainer(r.action.limits.memory.megabytes.MB), "recreated")
                        incrementColdStartCount(r.action.exec.kind, r.action.limits.memory.megabytes.MB)
                        container
                    }))
>>>>>>> 5ae5fa4a

          } else None

        createdContainer match {
          case Some(((actor, data), containerState)) =>
            //increment active count before storing in pool map
            val newData = data.nextRun(r)
            val container = newData.getContainer

            if (newData.activeActivationCount < 1) {
              logging.error(this, s"invalid activation count < 1 ${newData}")
            }

            //only move to busyPool if max reached
            if (!newData.hasCapacity()) {
              if (r.action.limits.concurrency.maxConcurrent > 1) {
                logging.info(
                  this,
                  s"container ${container} is now busy with ${newData.activeActivationCount} activations")
              }
              busyPool = busyPool + (actor -> newData)
              freePool = freePool - actor
            } else {
              //update freePool to track counts
              freePool = freePool + (actor -> newData)
            }
            // Remove the action that was just executed from the buffer and execute the next one in the queue.
            if (isResentFromBuffer) {
              // It is guaranteed that the currently executed messages is the head of the queue, if the message comes
              // from the buffer
              val (_, newBuffer) = runBuffer.dequeue
              runBuffer = newBuffer
              // Try to process the next item in buffer (or get another message from feed, if buffer is now empty)
              processBufferOrFeed()
            }
            actor ! r // forwards the run request to the container
            logContainerStart(r, containerState, newData.activeActivationCount, container)
          case None =>
            // this can also happen if createContainer fails to start a new container, or
            // if a job is rescheduled but the container it was allocated to has not yet destroyed itself
            // (and a new container would over commit the pool)
            val isErrorLogged = r.retryLogDeadline.map(_.isOverdue).getOrElse(true)
            val retryLogDeadline = if (isErrorLogged) {
              logging.warn(
                this,
                s"Rescheduling Run message, too many message in the pool, " +
                  s"freePoolSize: ${freePool.size} containers and ${memoryConsumptionOf(freePool)} MB, " +
                  s"busyPoolSize: ${busyPool.size} containers and ${memoryConsumptionOf(busyPool)} MB, " +
                  s"maxContainersMemory ${poolConfig.userMemory.toMB} MB, " +
                  s"userNamespace: ${r.msg.user.namespace.name}, action: ${r.action}, " +
                  s"needed memory: ${r.action.limits.memory.megabytes} MB, " +
                  s"waiting messages: ${runBuffer.size}")(r.msg.transid)
              MetricEmitter.emitCounterMetric(LoggingMarkers.CONTAINER_POOL_RESCHEDULED_ACTIVATION)
              Some(logMessageInterval.fromNow)
            } else {
              r.retryLogDeadline
            }
            if (!isResentFromBuffer) {
              // Add this request to the buffer, as it is not there yet.
              runBuffer = runBuffer.enqueue(Run(r.action, r.msg, retryLogDeadline))
            }
          //buffered items will be processed via processBufferOrFeed()
        }
      } else {
        // There are currently actions waiting to be executed before this action gets executed.
        // These waiting actions were not able to free up enough memory.
        runBuffer = runBuffer.enqueue(r)
      }

    // Container is free to take more work
    case NeedWork(warmData: WarmedData) =>
      val oldData = freePool.get(sender()).getOrElse(busyPool(sender()))
      val newData =
        warmData.copy(lastUsed = oldData.lastUsed, activeActivationCount = oldData.activeActivationCount - 1)
      if (newData.activeActivationCount < 0) {
        logging.error(this, s"invalid activation count after warming < 1 ${newData}")
      }
      if (newData.hasCapacity()) {
        //remove from busy pool (may already not be there), put back into free pool (to update activation counts)
        freePool = freePool + (sender() -> newData)
        if (busyPool.contains(sender())) {
          busyPool = busyPool - sender()
          if (newData.action.limits.concurrency.maxConcurrent > 1) {
            logging.info(
              this,
              s"concurrent container ${newData.container} is no longer busy with ${newData.activeActivationCount} activations")
          }
        }
      } else {
        busyPool = busyPool + (sender() -> newData)
        freePool = freePool - sender()
      }
      processBufferOrFeed()
    // Container is prewarmed and ready to take work
    case NeedWork(data: PreWarmedData) =>
<<<<<<< HEAD
      //stop tracking via reserved
      resourceManager.releaseReservation(sender())
=======
>>>>>>> 5ae5fa4a
      prewarmStartingPool = prewarmStartingPool - sender()
      prewarmedPool = prewarmedPool + (sender() -> data)

    // Container got removed
<<<<<<< HEAD
    case ContainerRemoved =>
      //stop tracking via reserved (should already be removed, except in case of failure)
      resourceManager.releaseReservation(sender())

=======
    case ContainerRemoved(replacePrewarm) =>
>>>>>>> 5ae5fa4a
      // if container was in free pool, it may have been processing (but under capacity),
      // so there is capacity to accept another job request
      freePool.get(sender()).foreach { f =>
        freePool = freePool - sender()
      }
      // container was busy (busy indicates at full capacity), so there is capacity to accept another job request
      busyPool.get(sender()).foreach { _ =>
        busyPool = busyPool - sender()
      }
      processBufferOrFeed()

      //in case this was a prewarm
<<<<<<< HEAD
      prewarmedPool.get(sender()).foreach { _ =>
        logging.info(this, "failed prewarm removed")
=======
      prewarmedPool.get(sender()).foreach { data =>
>>>>>>> 5ae5fa4a
        prewarmedPool = prewarmedPool - sender()
      }
      //in case this was a starting prewarm
      prewarmStartingPool.get(sender()).foreach { _ =>
        logging.info(this, "failed starting prewarm removed")
        prewarmStartingPool = prewarmStartingPool - sender()
      }

<<<<<<< HEAD
      //backfill prewarms on every ContainerRemoved, just in case
      backfillPrewarms(false) //in case a prewarm is removed due to health failure or crash

    case ContainerStarted => //only used for receiving post-start from cold container
      //stop tracking via reserved
      resourceManager.releaseReservation(sender())
=======
      //backfill prewarms on every ContainerRemoved(replacePrewarm = true), just in case
      if (replacePrewarm) {
        adjustPrewarmedContainer(false, false) //in case a prewarm is removed due to health failure or crash
      }

>>>>>>> 5ae5fa4a
    // This message is received for one of these reasons:
    // 1. Container errored while resuming a warm container, could not process the job, and sent the job back
    // 2. The container aged, is destroying itself, and was assigned a job which it had to send back
    // 3. The container aged and is destroying itself
    // 4. The container is paused, and being removed to make room for new containers
    // Update the free/busy lists but no message is sent to the feed since there is no change in capacity yet
    case RescheduleJob =>
      resourceManager.releaseReservation(sender())
      freePool = freePool - sender()
      busyPool = busyPool - sender()
    case EmitMetrics =>
      emitMetrics()
<<<<<<< HEAD
    case InitPrewarms =>
      backfillPrewarms(true) //this is provided by the action-healthcheck changes
=======

    case AdjustPrewarmedContainer =>
      adjustPrewarmedContainer(false, true)
>>>>>>> 5ae5fa4a
  }

  /** Resend next item in the buffer, or trigger next item in the feed, if no items in the buffer. */
  def processBufferOrFeed() = {
    // If buffer has more items, and head has not already been resent, send next one, otherwise get next from feed.
    runBuffer.dequeueOption match {
      case Some((run, _)) => //run the first from buffer
        implicit val tid = run.msg.transid
        //avoid sending dupes
        if (resent.isEmpty) {
          logging.info(this, s"re-processing from buffer (${runBuffer.length} items in buffer)")
          resent = Some(run)
          self ! run
        } else {
          //do not resend the buffer head multiple times (may reach this point from multiple messages, before the buffer head is re-processed)
        }
      case None => //feed me!
        feed ! MessageFeed.Processed
    }
  }

<<<<<<< HEAD
  /** Install prewarm containers up to the configured requirements for each kind/memory combination. */
  def backfillPrewarms(init: Boolean) = {
    prewarmConfig.foreach { config =>
      val kind = config.exec.kind
      val memory = config.memoryLimit
      val currentCount = prewarmedPool.count {
        case (_, PreWarmedData(_, `kind`, `memory`, _)) => true //done starting
        case _                                          => false //started but not finished starting
      }
      val startingCount = prewarmStartingPool.count(p => p._2._1 == kind && p._2._2 == memory)
      val containerCount = currentCount + startingCount
      if (containerCount < config.count) {
        logging.info(
          this,
          s"found ${currentCount} started and ${startingCount} starting; ${if (init) "initing" else "backfilling"} ${config.count - containerCount} pre-warms to desired count: ${config.count} for kind:${config.exec.kind} mem:${config.memoryLimit.toString}")(
          TransactionId.invokerWarmup)
        (containerCount until config.count).foreach { _ =>
          prewarmContainer(config.exec, config.memoryLimit)
        }
      }
=======
  /** adjust prewarm containers up to the configured requirements for each kind/memory combination. */
  def adjustPrewarmedContainer(init: Boolean, scheduled: Boolean): Unit = {
    //fill in missing prewarms
    ContainerPool
      .increasePrewarms(init, scheduled, coldStartCount, prewarmConfig, prewarmedPool, prewarmStartingPool)
      .foreach { c =>
        val config = c._1
        val currentCount = c._2._1
        val desiredCount = c._2._2
        if (currentCount < desiredCount) {
          (currentCount until desiredCount).foreach { _ =>
            prewarmContainer(config.exec, config.memoryLimit, config.reactive.map(_.ttl))
          }
        }
      }
    if (scheduled) {
      //on scheduled time, remove expired prewarms
      ContainerPool.removeExpired(prewarmConfig, prewarmedPool).foreach(_ ! Remove)
      //on scheduled time, emit cold start counter metric with memory + kind
      coldStartCount foreach { coldStart =>
        val coldStartKey = coldStart._1
        MetricEmitter.emitCounterMetric(
          LoggingMarkers.CONTAINER_POOL_PREWARM_COLDSTART(coldStartKey.memory.toString, coldStartKey.kind))
      }
      //   then clear coldStartCounts each time scheduled event is processed to reset counts
      coldStartCount = immutable.Map.empty[ColdStartKey, Int]
>>>>>>> 5ae5fa4a
    }
  }

  /** Creates a new container and updates state accordingly. */
  def createContainer(memoryLimit: ByteSize, blackbox: Boolean): (ActorRef, ContainerData) = {
    val ref = childFactory(context)
    val data = MemoryData(memoryLimit)
    //increase the reserved (not yet started container) memory tracker
    resourceManager.addReservation(ref, memoryLimit, blackbox)
    freePool = freePool + (ref -> data)
    ref -> data
  }

  /** Creates a new prewarmed container */
<<<<<<< HEAD
  def prewarmContainer(exec: CodeExec[_], memoryLimit: ByteSize): Unit = {
    //when using cluster managed resources, we can only create prewarms when allowed by the cluster
    if (hasPoolSpaceFor(freePool, memoryLimit, false)(TransactionId.invokerWarmup)) {
      val ref = childFactory(context)
      prewarmStartingPool = prewarmStartingPool + (ref -> (exec.kind, memoryLimit))
      ref ! Start(exec, memoryLimit)
      //increase the reserved (not yet started container) memory tracker
      resourceManager.addReservation(ref, memoryLimit, exec.pull)
    } else {
      logging.warn(this, "cannot create additional prewarm")
    }
=======
  def prewarmContainer(exec: CodeExec[_], memoryLimit: ByteSize, ttl: Option[FiniteDuration]): Unit = {
    val newContainer = childFactory(context)
    prewarmStartingPool = prewarmStartingPool + (newContainer -> (exec.kind, memoryLimit))
    newContainer ! Start(exec, memoryLimit, ttl)
  }

  /** this is only for cold start statistics of prewarm configs, e.g. not blackbox or other configs. */
  def incrementColdStartCount(kind: String, memoryLimit: ByteSize): Unit = {
    prewarmConfig
      .filter { config =>
        kind == config.exec.kind && memoryLimit == config.memoryLimit
      }
      .foreach { _ =>
        val coldStartKey = ColdStartKey(kind, memoryLimit)
        coldStartCount.get(coldStartKey) match {
          case Some(value) => coldStartCount = coldStartCount + (coldStartKey -> (value + 1))
          case None        => coldStartCount = coldStartCount + (coldStartKey -> 1)
        }
      }
>>>>>>> 5ae5fa4a
  }

  /**
   * Takes a prewarm container out of the prewarmed pool
   * iff a container with a matching kind and memory is found.
   *
   * @param action the action that holds the kind and the required memory.
   * @return the container iff found
   */
  def takePrewarmContainer(action: ExecutableWhiskAction): Option[(ActorRef, ContainerData)] = {
    val kind = action.exec.kind
    val memory = action.limits.memory.megabytes.MB
    val now = Deadline.now
    prewarmedPool.toSeq
      .sortBy(_._2.expires.getOrElse(now))
      .find {
        case (_, PreWarmedData(_, `kind`, `memory`, _, _)) => true
        case _                                             => false
      }
      .map {
        case (ref, data) =>
          // Move the container to the usual pool
          freePool = freePool + (ref -> data)
          prewarmedPool = prewarmedPool - ref
          // Create a new prewarm container
          // NOTE: prewarming ignores the action code in exec, but this is dangerous as the field is accessible to the
          // factory
          val ttl = data.expires match {
            case Some(value) => Some(value.time)
            case None        => None
          }
          prewarmContainer(action.exec, memory, ttl)
          (ref, data)
      }
  }

  /** Removes a container and updates state accordingly. */
  def removeContainer(toDelete: ActorRef) = {
    toDelete ! Remove
    freePool = freePool - toDelete
    busyPool = busyPool - toDelete
  }

  /**
   * Calculate if there is enough free memory within a given pool.
   *
   * @param pool The pool, that has to be checked, if there is enough free memory.
   * @param memory The amount of memory to check.
   * @param blackbox True if this check is for a blackbox action
   * @return true, if there is enough space for the given amount of memory.
   */
  def hasPoolSpaceFor[A](pool: Map[A, ContainerData], memory: ByteSize, blackbox: Boolean)(
    implicit tid: TransactionId): Boolean = {
    resourceManager.canLaunch(memory, memoryConsumptionOf(pool), blackbox)
  }

  /**
   * Log metrics about pool state (buffer size, buffer memory requirements, active number, active memory, prewarm number, prewarm memory)
   */
  private def emitMetrics() = {
    MetricEmitter.emitGaugeMetric(LoggingMarkers.CONTAINER_POOL_RUNBUFFER_COUNT, runBuffer.size)
    MetricEmitter.emitGaugeMetric(
      LoggingMarkers.CONTAINER_POOL_RUNBUFFER_SIZE,
      runBuffer.map(_.action.limits.memory.megabytes).sum)
    val containersInUse = freePool.filter(_._2.activeActivationCount > 0) ++ busyPool
    MetricEmitter.emitGaugeMetric(LoggingMarkers.CONTAINER_POOL_ACTIVE_COUNT, containersInUse.size)
    MetricEmitter.emitGaugeMetric(
      LoggingMarkers.CONTAINER_POOL_ACTIVE_SIZE,
      containersInUse.map(_._2.memoryLimit.toMB).sum)
    MetricEmitter.emitGaugeMetric(LoggingMarkers.CONTAINER_POOL_PREWARM_COUNT, prewarmedPool.size)
    MetricEmitter.emitGaugeMetric(
      LoggingMarkers.CONTAINER_POOL_PREWARM_SIZE,
      prewarmedPool.map(_._2.memoryLimit.toMB).sum)
    val unused = freePool.filter(_._2.activeActivationCount == 0)
    val unusedMB = unused.map(_._2.memoryLimit.toMB).sum
    MetricEmitter.emitGaugeMetric(LoggingMarkers.CONTAINER_POOL_IDLES_COUNT, unused.size)
    MetricEmitter.emitGaugeMetric(LoggingMarkers.CONTAINER_POOL_IDLES_SIZE, unusedMB)
  }
}

object ContainerPool {

  /**
   * Calculate the memory of a given pool.
   *
   * @param pool The pool with the containers.
   * @return The memory consumption of all containers in the pool in Megabytes.
   */
  protected[containerpool] def memoryConsumptionOf[A](pool: Map[A, ContainerData]): Long = {
    pool.map(_._2.memoryLimit.toMB).sum
  }

  /**
   * Finds the best container for a given job to run on.
   *
   * Selects an arbitrary warm container from the passed pool of idle containers
   * that matches the action and the invocation namespace. The implementation uses
   * matching such that structural equality of action and the invocation namespace
   * is required.
   * Returns None iff no matching container is in the idle pool.
   * Does not consider pre-warmed containers.
   *
   * @param action the action to run
   * @param invocationNamespace the namespace, that wants to run the action
   * @param idles a map of idle containers, awaiting work
   * @return a container if one found
   */
  protected[containerpool] def schedule[A](action: ExecutableWhiskAction,
                                           invocationNamespace: EntityName,
                                           idles: Map[A, ContainerData]): Option[(A, ContainerData)] = {
    idles
      .find {
        case (_, c @ WarmedData(_, `invocationNamespace`, `action`, _, _, _)) if c.hasCapacity() => true
        case _                                                                                   => false
      }
      .orElse {
        idles.find {
          case (_, c @ WarmingData(_, `invocationNamespace`, `action`, _, _)) if c.hasCapacity() => true
          case _                                                                                 => false
        }
      }
      .orElse {
        idles.find {
          case (_, c @ WarmingColdData(`invocationNamespace`, `action`, _, _)) if c.hasCapacity() => true
          case _                                                                                  => false
        }
      }
  }

  /**
   * Finds the oldest previously used container to remove to make space for the job passed to run.
   * Depending on the space that has to be allocated, several containers might be removed.
   *
   * NOTE: This method is never called to remove an action that is in the pool already,
   * since this would be picked up earlier in the scheduler and the container reused.
   *
   * @param pool a map of all free containers in the pool
   * @param memory the amount of memory that has to be freed up
   * @param anyAmount free up any amount up to memory size
   * @param lastUsedMax only consider idles last used before lastUsedMax
   * @return a map of containers->ByteSize to be removed iff found
   */
  @tailrec
  protected[containerpool] def remove[A](pool: Map[A, ContainerData],
                                         memory: ByteSize,
                                         lastUsedMax: Instant,
                                         anyAmount: Boolean = false,
                                         toRemove: Map[A, ByteSize] = Map.empty[A, ByteSize]): Map[A, ByteSize] = {
    // Try to find a Free container that does NOT have any active activations AND is initialized with any OTHER action
    val freeContainers = pool.collect {
      // Only warm containers will be removed. Prewarmed containers will stay always.
      case (ref, w: WarmedData) if w.activeActivationCount == 0 && w.lastUsed.isBefore(lastUsedMax) =>
        ref -> w
    }

    if (memory > 0.B && freeContainers.nonEmpty && (anyAmount || memoryConsumptionOf(freeContainers) >= memory.toMB)) {
      // Remove the oldest container if:
      // - there is more memory required
      // - there are still containers that can be removed
      // - there are enough free containers that can be removed
      val (ref, data) = freeContainers.minBy(_._2.lastUsed)
      // Catch exception if remaining memory will be negative
      val remainingMemory = Try(memory - data.memoryLimit).getOrElse(0.B)
      remove(
        freeContainers - ref,
        remainingMemory,
        lastUsedMax,
        anyAmount,
        toRemove ++ Map(ref -> data.action.limits.memory.megabytes.MB))
    } else {
      // If this is the first call: All containers are in use currently, or there is more memory needed than
      // containers can be removed.
      // Or, if this is one of the recursions: Enough containers are found to get the memory, that is
      // necessary. -> Abort recursion
      toRemove
    }
  }

  /**
   * Find the expired actor in prewarmedPool
   *
   * @param prewarmConfig
   * @param prewarmedPool
   * @param logging
   * @return a list of expired actor
   */
  def removeExpired(prewarmConfig: List[PrewarmingConfig], prewarmedPool: Map[ActorRef, PreWarmedData])(
    implicit logging: Logging): List[ActorRef] = {
    prewarmConfig.flatMap { config =>
      val kind = config.exec.kind
      val memory = config.memoryLimit
      config.reactive
        .map { _ =>
          val expiredPrewarmedContainer = prewarmedPool
            .filter { warmInfo =>
              warmInfo match {
                case (_, p @ PreWarmedData(_, `kind`, `memory`, _, _)) if p.isExpired() => true
                case _                                                                  => false
              }
            }
          // emit expired container counter metric with memory + kind
          MetricEmitter.emitCounterMetric(LoggingMarkers.CONTAINER_POOL_PREWARM_EXPIRED(memory.toString, kind))
          logging.info(
            this,
            s"[kind: ${kind} memory: ${memory.toString}] removed ${expiredPrewarmedContainer.size} expired prewarmed container")
          expiredPrewarmedContainer.keys
        }
        .getOrElse(List.empty)
    }
  }

  /**
   * Find the increased number for the prewarmed kind
   *
   * @param init
   * @param scheduled
   * @param coldStartCount
   * @param prewarmConfig
   * @param prewarmedPool
   * @param prewarmStartingPool
   * @param logging
   * @return the current number and increased number for the kind in the Map
   */
  def increasePrewarms(init: Boolean,
                       scheduled: Boolean,
                       coldStartCount: Map[ColdStartKey, Int],
                       prewarmConfig: List[PrewarmingConfig],
                       prewarmedPool: Map[ActorRef, PreWarmedData],
                       prewarmStartingPool: Map[ActorRef, (String, ByteSize)])(
    implicit logging: Logging): Map[PrewarmingConfig, (Int, Int)] = {
    prewarmConfig.map { config =>
      val kind = config.exec.kind
      val memory = config.memoryLimit

      val runningCount = prewarmedPool.count {
        // done starting, and not expired
        case (_, p @ PreWarmedData(_, `kind`, `memory`, _, _)) if !p.isExpired() => true
        // started but not finished starting (or expired)
        case _ => false
      }
      val startingCount = prewarmStartingPool.count(p => p._2._1 == kind && p._2._2 == memory)
      val currentCount = runningCount + startingCount

      // determine how many are needed
      val desiredCount: Int =
        if (init) config.initialCount
        else {
          if (scheduled) {
            // scheduled/reactive config backfill
            config.reactive
              .map(c => getReactiveCold(coldStartCount, c, kind, memory).getOrElse(c.minCount)) //reactive -> desired is either cold start driven, or minCount
              .getOrElse(config.initialCount) //not reactive -> desired is always initial count
          } else {
            // normal backfill after removal - make sure at least minCount or initialCount is started
            config.reactive.map(_.minCount).getOrElse(config.initialCount)
          }
        }

      logging.info(
        this,
        s"found ${currentCount} started and ${startingCount} starting; ${if (init) "initing" else "backfilling"} ${desiredCount - currentCount} pre-warms to desired count: ${desiredCount} for kind:${config.exec.kind} mem:${config.memoryLimit.toString}")(
        TransactionId.invokerWarmup)
      (config, (currentCount, desiredCount))
    }.toMap
  }

  /**
   * Get the required prewarmed container number according to the cold start happened in previous minute
   *
   * @param coldStartCount
   * @param config
   * @param kind
   * @param memory
   * @return the required prewarmed container number
   */
  def getReactiveCold(coldStartCount: Map[ColdStartKey, Int],
                      config: ReactivePrewarmingConfig,
                      kind: String,
                      memory: ByteSize): Option[Int] = {
    coldStartCount.get(ColdStartKey(kind, memory)).map { value =>
      // Let's assume that threshold is `2`, increment is `1` in runtimes.json
      // if cold start number in previous minute is `2`, requireCount is `2/2 * 1 = 1`
      // if cold start number in previous minute is `4`, requireCount is `4/2 * 1 = 2`
      math.min(math.max(config.minCount, (value / config.threshold) * config.increment), config.maxCount)
    }
  }

  def props(factory: ActorRefFactory => ActorRef,
            poolConfig: ContainerPoolConfig,
            feed: ActorRef,
<<<<<<< HEAD
            prewarmConfig: List[PrewarmingConfig] = List.empty,
            resMgrConfig: ContainerResourceManagerConfig =
              loadConfigOrThrow[ContainerResourceManagerConfig](ConfigKeys.containerResourceManager),
            resMgr: Option[ContainerResourceManager] = None) =
    Props(new ContainerPool(factory, feed, prewarmConfig, poolConfig, resMgrConfig, resMgr))
=======
            prewarmConfig: List[PrewarmingConfig] = List.empty)(implicit logging: Logging) =
    Props(new ContainerPool(factory, feed, prewarmConfig, poolConfig))
>>>>>>> 5ae5fa4a
}

/** Contains settings needed to perform container prewarming. */
case class PrewarmingConfig(initialCount: Int,
                            exec: CodeExec[_],
                            memoryLimit: ByteSize,
                            reactive: Option[ReactivePrewarmingConfig] = None)<|MERGE_RESOLUTION|>--- conflicted
+++ resolved
@@ -18,28 +18,22 @@
 package org.apache.openwhisk.core.containerpool
 
 import akka.actor.{Actor, ActorRef, ActorRefFactory, Props}
-<<<<<<< HEAD
 import java.time.Instant
 
 import org.apache.openwhisk.common.MetricEmitter
-import org.apache.openwhisk.common.{AkkaLogging, LoggingMarkers, TransactionId}
+import org.apache.openwhisk.common.{Logging, LoggingMarkers, TransactionId}
 import org.apache.openwhisk.core.ConfigKeys
-=======
-import org.apache.openwhisk.common.{Logging, LoggingMarkers, MetricEmitter, TransactionId}
->>>>>>> 5ae5fa4a
 import org.apache.openwhisk.core.connector.MessageFeed
 import org.apache.openwhisk.core.entity.ExecManifest.ReactivePrewarmingConfig
 import org.apache.openwhisk.core.entity._
 import org.apache.openwhisk.core.entity.size._
-<<<<<<< HEAD
+
+import scala.annotation.tailrec
 import org.apache.openwhisk.core.invoker.Invoker
 import pureconfig.loadConfigOrThrow
 import pureconfig._
 import pureconfig.generic.auto._
-=======
->>>>>>> 5ae5fa4a
-
-import scala.annotation.tailrec
+
 import scala.collection.immutable
 import scala.concurrent.duration._
 import scala.util.Try
@@ -80,13 +74,9 @@
 class ContainerPool(childFactory: ActorRefFactory => ActorRef,
                     feed: ActorRef,
                     prewarmConfig: List[PrewarmingConfig] = List.empty,
-<<<<<<< HEAD
                     poolConfig: ContainerPoolConfig,
                     resMgrConfig: ContainerResourceManagerConfig,
-                    resMgr: Option[ContainerResourceManager] = None)
-=======
-                    poolConfig: ContainerPoolConfig)(implicit val logging: Logging)
->>>>>>> 5ae5fa4a
+                    resMgr: Option[ContainerResourceManager] = None)(implicit val logging: Logging)
     extends Actor {
   import ContainerPool.memoryConsumptionOf
 
@@ -102,11 +92,7 @@
 
   var freePool = immutable.Map.empty[ActorRef, ContainerData]
   var busyPool = immutable.Map.empty[ActorRef, ContainerData]
-<<<<<<< HEAD
-  var prewarmedPool = immutable.Map.empty[ActorRef, ContainerData]
-=======
   var prewarmedPool = immutable.Map.empty[ActorRef, PreWarmedData]
->>>>>>> 5ae5fa4a
   var prewarmStartingPool = immutable.Map.empty[ActorRef, (String, ByteSize)]
   // If all memory slots are occupied and if there is currently no container to be removed, than the actions will be
   // buffered here to keep order of computation.
@@ -118,12 +104,11 @@
   //periodically emit metrics (don't need to do this for each message!)
   context.system.scheduler.schedule(30.seconds, 10.seconds, self, EmitMetrics)
 
-<<<<<<< HEAD
-=======
   // Key is ColdStartKey, value is the number of cold Start in minute
   var coldStartCount = immutable.Map.empty[ColdStartKey, Int]
 
-  adjustPrewarmedContainer(true, false)
+  //for mesos: we only init prewarms when mesos system has become available
+  //adjustPrewarmedContainer(true, false)
 
   // check periodically, adjust prewarmed container(delete if unused for some time and create some increment containers)
   context.system.scheduler.schedule(
@@ -132,7 +117,6 @@
     self,
     AdjustPrewarmedContainer)
 
->>>>>>> 5ae5fa4a
   def logContainerStart(r: Run, containerState: String, activeActivations: Int, container: Option[Container]): Unit = {
     val namespaceName = r.msg.user.namespace.name
     val actionName = r.action.name.name
@@ -146,12 +130,8 @@
         r.msg.user.namespace.toString,
         r.msg.action.namespace.toString,
         r.msg.action.name.toString),
-<<<<<<< HEAD
       s"containerStart containerState: $containerState container: $container activations: $activeActivations of max $maxConcurrent action: $actionName namespace: $namespaceName activationId: $activationId ${resourceManager
         .activationStartLogMessage()}",
-=======
-      s"containerStart containerState: $containerState container: $container activations: $activeActivations of max $maxConcurrent action: $actionName namespace: $namespaceName activationId: $activationId",
->>>>>>> 5ae5fa4a
       akka.event.Logging.InfoLevel)
   }
 
@@ -189,13 +169,10 @@
                   takePrewarmContainer(r.action)
                     .map(container => (container, "prewarmed"))
                     .orElse {
-<<<<<<< HEAD
-                      Some(createContainer(r.action.limits.memory.megabytes.MB, r.action.exec.pull), "cold")
-=======
-                      val container = Some(createContainer(r.action.limits.memory.megabytes.MB), "cold")
+                      val container =
+                        Some(createContainer(r.action.limits.memory.megabytes.MB, r.action.exec.pull), "cold")
                       incrementColdStartCount(r.action.exec.kind, r.action.limits.memory.megabytes.MB)
                       container
->>>>>>> 5ae5fa4a
                     }
                 } else None)
               .orElse( // Remove a container and create a new one for the given job
@@ -213,24 +190,15 @@
                   // If the list had at least one entry, enough containers were removed to start the new container. After
                   // removing the containers, we are not interested anymore in the containers that have been removed.
                   .headOption
-<<<<<<< HEAD
-                  .map(
-                    _ =>
-                      takePrewarmContainer(r.action)
-                        .map(container => (container, "recreatedPrewarm"))
-                        .getOrElse(
-                          createContainer(r.action.limits.memory.megabytes.MB, r.action.exec.pull),
-                          "recreated")))
-=======
                   .map(_ =>
                     takePrewarmContainer(r.action)
                       .map(container => (container, "recreatedPrewarm"))
                       .getOrElse {
-                        val container = (createContainer(r.action.limits.memory.megabytes.MB), "recreated")
+                        val container =
+                          (createContainer(r.action.limits.memory.megabytes.MB, r.action.exec.pull), "recreated")
                         incrementColdStartCount(r.action.exec.kind, r.action.limits.memory.megabytes.MB)
                         container
                     }))
->>>>>>> 5ae5fa4a
 
           } else None
 
@@ -326,23 +294,16 @@
       processBufferOrFeed()
     // Container is prewarmed and ready to take work
     case NeedWork(data: PreWarmedData) =>
-<<<<<<< HEAD
       //stop tracking via reserved
       resourceManager.releaseReservation(sender())
-=======
->>>>>>> 5ae5fa4a
       prewarmStartingPool = prewarmStartingPool - sender()
       prewarmedPool = prewarmedPool + (sender() -> data)
 
     // Container got removed
-<<<<<<< HEAD
-    case ContainerRemoved =>
+    case ContainerRemoved(replacePrewarm) =>
       //stop tracking via reserved (should already be removed, except in case of failure)
       resourceManager.releaseReservation(sender())
 
-=======
-    case ContainerRemoved(replacePrewarm) =>
->>>>>>> 5ae5fa4a
       // if container was in free pool, it may have been processing (but under capacity),
       // so there is capacity to accept another job request
       freePool.get(sender()).foreach { f =>
@@ -355,12 +316,7 @@
       processBufferOrFeed()
 
       //in case this was a prewarm
-<<<<<<< HEAD
-      prewarmedPool.get(sender()).foreach { _ =>
-        logging.info(this, "failed prewarm removed")
-=======
       prewarmedPool.get(sender()).foreach { data =>
->>>>>>> 5ae5fa4a
         prewarmedPool = prewarmedPool - sender()
       }
       //in case this was a starting prewarm
@@ -369,20 +325,14 @@
         prewarmStartingPool = prewarmStartingPool - sender()
       }
 
-<<<<<<< HEAD
-      //backfill prewarms on every ContainerRemoved, just in case
-      backfillPrewarms(false) //in case a prewarm is removed due to health failure or crash
+      //backfill prewarms on every ContainerRemoved(replacePrewarm = true), just in case
+      if (replacePrewarm) {
+        adjustPrewarmedContainer(false, false) //in case a prewarm is removed due to health failure or crash
+      }
 
     case ContainerStarted => //only used for receiving post-start from cold container
       //stop tracking via reserved
       resourceManager.releaseReservation(sender())
-=======
-      //backfill prewarms on every ContainerRemoved(replacePrewarm = true), just in case
-      if (replacePrewarm) {
-        adjustPrewarmedContainer(false, false) //in case a prewarm is removed due to health failure or crash
-      }
-
->>>>>>> 5ae5fa4a
     // This message is received for one of these reasons:
     // 1. Container errored while resuming a warm container, could not process the job, and sent the job back
     // 2. The container aged, is destroying itself, and was assigned a job which it had to send back
@@ -395,14 +345,10 @@
       busyPool = busyPool - sender()
     case EmitMetrics =>
       emitMetrics()
-<<<<<<< HEAD
     case InitPrewarms =>
-      backfillPrewarms(true) //this is provided by the action-healthcheck changes
-=======
-
+      adjustPrewarmedContainer(true, false) //this is provided by the action-healthcheck changes
     case AdjustPrewarmedContainer =>
       adjustPrewarmedContainer(false, true)
->>>>>>> 5ae5fa4a
   }
 
   /** Resend next item in the buffer, or trigger next item in the feed, if no items in the buffer. */
@@ -424,28 +370,6 @@
     }
   }
 
-<<<<<<< HEAD
-  /** Install prewarm containers up to the configured requirements for each kind/memory combination. */
-  def backfillPrewarms(init: Boolean) = {
-    prewarmConfig.foreach { config =>
-      val kind = config.exec.kind
-      val memory = config.memoryLimit
-      val currentCount = prewarmedPool.count {
-        case (_, PreWarmedData(_, `kind`, `memory`, _)) => true //done starting
-        case _                                          => false //started but not finished starting
-      }
-      val startingCount = prewarmStartingPool.count(p => p._2._1 == kind && p._2._2 == memory)
-      val containerCount = currentCount + startingCount
-      if (containerCount < config.count) {
-        logging.info(
-          this,
-          s"found ${currentCount} started and ${startingCount} starting; ${if (init) "initing" else "backfilling"} ${config.count - containerCount} pre-warms to desired count: ${config.count} for kind:${config.exec.kind} mem:${config.memoryLimit.toString}")(
-          TransactionId.invokerWarmup)
-        (containerCount until config.count).foreach { _ =>
-          prewarmContainer(config.exec, config.memoryLimit)
-        }
-      }
-=======
   /** adjust prewarm containers up to the configured requirements for each kind/memory combination. */
   def adjustPrewarmedContainer(init: Boolean, scheduled: Boolean): Unit = {
     //fill in missing prewarms
@@ -472,7 +396,6 @@
       }
       //   then clear coldStartCounts each time scheduled event is processed to reset counts
       coldStartCount = immutable.Map.empty[ColdStartKey, Int]
->>>>>>> 5ae5fa4a
     }
   }
 
@@ -487,23 +410,17 @@
   }
 
   /** Creates a new prewarmed container */
-<<<<<<< HEAD
-  def prewarmContainer(exec: CodeExec[_], memoryLimit: ByteSize): Unit = {
+  def prewarmContainer(exec: CodeExec[_], memoryLimit: ByteSize, ttl: Option[FiniteDuration]): Unit = {
     //when using cluster managed resources, we can only create prewarms when allowed by the cluster
     if (hasPoolSpaceFor(freePool, memoryLimit, false)(TransactionId.invokerWarmup)) {
-      val ref = childFactory(context)
-      prewarmStartingPool = prewarmStartingPool + (ref -> (exec.kind, memoryLimit))
-      ref ! Start(exec, memoryLimit)
+      val newContainer = childFactory(context)
+      prewarmStartingPool = prewarmStartingPool + (newContainer -> (exec.kind, memoryLimit))
+      newContainer ! Start(exec, memoryLimit, ttl)
       //increase the reserved (not yet started container) memory tracker
-      resourceManager.addReservation(ref, memoryLimit, exec.pull)
+      resourceManager.addReservation(newContainer, memoryLimit, exec.pull)
     } else {
       logging.warn(this, "cannot create additional prewarm")
     }
-=======
-  def prewarmContainer(exec: CodeExec[_], memoryLimit: ByteSize, ttl: Option[FiniteDuration]): Unit = {
-    val newContainer = childFactory(context)
-    prewarmStartingPool = prewarmStartingPool + (newContainer -> (exec.kind, memoryLimit))
-    newContainer ! Start(exec, memoryLimit, ttl)
   }
 
   /** this is only for cold start statistics of prewarm configs, e.g. not blackbox or other configs. */
@@ -519,7 +436,6 @@
           case None        => coldStartCount = coldStartCount + (coldStartKey -> 1)
         }
       }
->>>>>>> 5ae5fa4a
   }
 
   /**
@@ -810,16 +726,11 @@
   def props(factory: ActorRefFactory => ActorRef,
             poolConfig: ContainerPoolConfig,
             feed: ActorRef,
-<<<<<<< HEAD
             prewarmConfig: List[PrewarmingConfig] = List.empty,
             resMgrConfig: ContainerResourceManagerConfig =
               loadConfigOrThrow[ContainerResourceManagerConfig](ConfigKeys.containerResourceManager),
-            resMgr: Option[ContainerResourceManager] = None) =
+            resMgr: Option[ContainerResourceManager] = None)(implicit logging: Logging) =
     Props(new ContainerPool(factory, feed, prewarmConfig, poolConfig, resMgrConfig, resMgr))
-=======
-            prewarmConfig: List[PrewarmingConfig] = List.empty)(implicit logging: Logging) =
-    Props(new ContainerPool(factory, feed, prewarmConfig, poolConfig))
->>>>>>> 5ae5fa4a
 }
 
 /** Contains settings needed to perform container prewarming. */
