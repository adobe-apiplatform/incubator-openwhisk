--- conflicted
+++ resolved
@@ -141,14 +141,6 @@
         createdContainer match {
           case Some(((actor, data), containerState)) =>
             //increment active count before storing in pool map
-<<<<<<< HEAD
-            val newData = data match {
-              case p: PreWarmedData =>
-                WarmingData(p.container, r.msg.user.namespace.name, r.action, Instant.now, 1)
-              case pw: WarmingData => pw.incrementActive
-              case w: WarmedData   => w.incrementActive
-              case _               => data //in case of NoData or MemoryData,
-=======
             val (newData, container) = data match {
               case p: PreWarmedData =>
                 //only use WarmingData for concurrency-supporting actions
@@ -160,18 +152,13 @@
               case pw: WarmingData => pw.incrementActive -> Some(pw.container)
               case w: WarmedData   => w.incrementActive -> Some(w.container)
               case _               => data -> None //in case of NoData or MemoryData,
->>>>>>> 222929ed
             }
             //only move to busyPool if max reached
             if (newData.activeActivationCount >= r.action.limits.concurrency.maxConcurrent) {
               if (r.action.limits.concurrency.maxConcurrent > 1) {
                 logging.info(
                   this,
-<<<<<<< HEAD
-                  s"container for ${r.action} is now busy with ${newData.activeActivationCount} activations")
-=======
                   s"container ${container} is now busy with ${newData.activeActivationCount} activations")
->>>>>>> 222929ed
               }
               busyPool = busyPool + (actor -> newData)
               freePool = freePool - actor
@@ -188,11 +175,7 @@
               runBuffer.dequeueOption.foreach { case (run, _) => self ! run }
             }
             actor ! r // forwards the run request to the container
-<<<<<<< HEAD
-            logContainerStart(r, containerState, newData.activeActivationCount)
-=======
             logContainerStart(r, containerState, newData.activeActivationCount, container)
->>>>>>> 222929ed
           case None =>
             // this can also happen if createContainer fails to start a new container, or
             // if a job is rescheduled but the container it was allocated to has not yet destroyed itself
