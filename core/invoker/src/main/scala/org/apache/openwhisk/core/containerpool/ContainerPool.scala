/*
 * Licensed to the Apache Software Foundation (ASF) under one or more
 * contributor license agreements.  See the NOTICE file distributed with
 * this work for additional information regarding copyright ownership.
 * The ASF licenses this file to You under the Apache License, Version 2.0
 * (the "License"); you may not use this file except in compliance with
 * the License.  You may obtain a copy of the License at
 *
 *     http://www.apache.org/licenses/LICENSE-2.0
 *
 * Unless required by applicable law or agreed to in writing, software
 * distributed under the License is distributed on an "AS IS" BASIS,
 * WITHOUT WARRANTIES OR CONDITIONS OF ANY KIND, either express or implied.
 * See the License for the specific language governing permissions and
 * limitations under the License.
 */

package org.apache.openwhisk.core.containerpool

import akka.actor.{Actor, ActorRef, ActorRefFactory, Props}
import java.time.Instant

import org.apache.openwhisk.common.MetricEmitter
import org.apache.openwhisk.common.{AkkaLogging, LoggingMarkers, TransactionId}
import org.apache.openwhisk.core.ConfigKeys
import org.apache.openwhisk.core.connector.MessageFeed
import org.apache.openwhisk.core.entity._
import org.apache.openwhisk.core.entity.size._
import org.apache.openwhisk.core.invoker.Invoker
import pureconfig.loadConfigOrThrow
import pureconfig._
import pureconfig.generic.auto._

import scala.annotation.tailrec
import scala.collection.immutable
import scala.concurrent.duration._
import scala.util.Try

sealed trait WorkerState
case object Busy extends WorkerState
case object Free extends WorkerState

case class WorkerData(data: ContainerData, state: WorkerState)

case object InitPrewarms
case object EmitMetrics

/**
 * A pool managing containers to run actions on.
 *
 * This pool fulfills the other half of the ContainerProxy contract. Only
 * one job (either Start or Run) is sent to a child-actor at any given
 * time. The pool then waits for a response of that container, indicating
 * the container is done with the job. Only then will the pool send another
 * request to that container.
 *
 * Upon actor creation, the pool will start to prewarm containers according
 * to the provided prewarmConfig, iff set. Those containers will **not** be
 * part of the poolsize calculation, which is capped by the poolSize parameter.
 * Prewarm containers are only used, if they have matching arguments
 * (kind, memory) and there is space in the pool.
 *
 * @param childFactory method to create new container proxy actor
 * @param feed actor to request more work from
 * @param prewarmConfig optional settings for container prewarming
 * @param poolConfig config for the ContainerPool
 */
class ContainerPool(childFactory: ActorRefFactory => ActorRef,
                    feed: ActorRef,
                    prewarmConfig: List[PrewarmingConfig] = List.empty,
                    poolConfig: ContainerPoolConfig,
                    resMgrConfig: ContainerResourceManagerConfig,
                    resMgr: Option[ContainerResourceManager] = None)
    extends Actor {
  import ContainerPool.memoryConsumptionOf

  implicit val logging = new AkkaLogging(context.system.log)
  implicit val ec = context.dispatcher

  val resourceManager: ContainerResourceManager = resMgr.getOrElse {
    if (resMgrConfig.clusterManagedResources) {
      new AkkaClusterContainerResourceManager(context.system, Invoker.invokerInstance, self, resMgrConfig)
    } else {
      new LocalContainerResourceManager(self, poolConfig)
    }
  }

  var freePool = immutable.Map.empty[ActorRef, ContainerData]
  var busyPool = immutable.Map.empty[ActorRef, ContainerData]
  var prewarmedPool = immutable.Map.empty[ActorRef, ContainerData]
  var prewarmStartingPool = immutable.Map.empty[ActorRef, (String, ByteSize)]
  // If all memory slots are occupied and if there is currently no container to be removed, than the actions will be
  // buffered here to keep order of computation.
  // Otherwise actions with small memory-limits could block actions with large memory limits.
  var runBuffer = immutable.Queue.empty[Run]
  // Track the resent buffer head - so that we don't resend buffer head multiple times
  var resent: Option[Run] = None
  val logMessageInterval = 10.seconds
  //periodically emit metrics (don't need to do this for each message!)
  context.system.scheduler.schedule(30.seconds, 10.seconds, self, EmitMetrics)

<<<<<<< HEAD
  backfillPrewarms(true)

=======
>>>>>>> 019ef604
  def logContainerStart(r: Run, containerState: String, activeActivations: Int, container: Option[Container]): Unit = {
    val namespaceName = r.msg.user.namespace.name
    val actionName = r.action.name.name
    val maxConcurrent = r.action.limits.concurrency.maxConcurrent
    val activationId = r.msg.activationId.toString

    r.msg.transid.mark(
      this,
<<<<<<< HEAD
      LoggingMarkers.INVOKER_CONTAINER_START(
        containerState,
        r.msg.user.namespace.toString,
        r.msg.action.namespace.toString,
        r.msg.action.name.toString),
      s"containerStart containerState: $containerState container: $container activations: $activeActivations of max $maxConcurrent action: $actionName namespace: $namespaceName activationId: $activationId",
=======
      LoggingMarkers.INVOKER_CONTAINER_START(containerState),
      s"containerStart containerState: $containerState container: $container activations: $activeActivations of max $maxConcurrent action: $actionName namespace: $namespaceName activationId: $activationId ${resourceManager
        .activationStartLogMessage()}",
>>>>>>> 019ef604
      akka.event.Logging.InfoLevel)
  }

  def receive: Receive = {
    // A job to run on a container
    //
    // Run messages are received either via the feed or from child containers which cannot process
    // their requests and send them back to the pool for rescheduling (this may happen if "docker" operations
    // fail for example, or a container has aged and was destroying itself when a new request was assigned)
    case r: Run =>
      implicit val tid: TransactionId = r.msg.transid
      // Check if the message is resent from the buffer. Only the first message on the buffer can be resent.
      val isResentFromBuffer = runBuffer.nonEmpty && runBuffer.dequeueOption.exists(_._1.msg == r.msg)

      // Only process request, if there are no other requests waiting for free slots, or if the current request is the
      // next request to process
      // It is guaranteed, that only the first message on the buffer is resent.
      if (runBuffer.isEmpty || isResentFromBuffer) {
        if (isResentFromBuffer) {
          //remove from resent tracking - it may get resent again, or get processed
          resent = None
        }
        val createdContainer =
          // Is there enough space on the invoker (or the cluster manager) for this action to be executed.
          if (hasPoolSpaceFor(busyPool, r.action.limits.memory.megabytes.MB, r.action.exec.pull)) {
            // Schedule a job to a warm container
            ContainerPool
              .schedule(r.action, r.msg.user.namespace.name, freePool)
              .map(container => (container, container._2.initingState)) //warmed, warming, and warmingCold always know their state
              .orElse(
                // There was no warm/warming/warmingCold container. Try to take a prewarm container or a cold container.

                // Is there enough space to create a new container or do other containers have to be removed?
                if (hasPoolSpaceFor(busyPool ++ freePool, r.action.limits.memory.megabytes.MB, r.action.exec.pull)) {
                  takePrewarmContainer(r.action)
                    .map(container => (container, "prewarmed"))
                    .orElse {
                      Some(createContainer(r.action.limits.memory.megabytes.MB, r.action.exec.pull), "cold")
                    }
                } else None)
              .orElse( // Remove a container and create a new one for the given job
                ContainerPool
                // Only free up the amount, that is really needed to free up
                  .remove(
                    freePool,
                    if (!resMgrConfig.clusterManagedResources) { //do not allow overprovision when cluster manages resources
                      Math.min(r.action.limits.memory.megabytes, memoryConsumptionOf(freePool)).MB
                    } else {
                      r.action.limits.memory.megabytes.MB
                    },
                    Instant.now().minusSeconds(resMgrConfig.clusterManagedIdleGrace.toSeconds))
                  .map(a => removeContainer(a._1))
                  // If the list had at least one entry, enough containers were removed to start the new container. After
                  // removing the containers, we are not interested anymore in the containers that have been removed.
                  .headOption
                  .map(
                    _ =>
                      takePrewarmContainer(r.action)
                        .map(container => (container, "recreatedPrewarm"))
                        .getOrElse(
                          createContainer(r.action.limits.memory.megabytes.MB, r.action.exec.pull),
                          "recreated")))

          } else None

        createdContainer match {
          case Some(((actor, data), containerState)) =>
            //increment active count before storing in pool map
            val newData = data.nextRun(r)
            val container = newData.getContainer

            if (newData.activeActivationCount < 1) {
              logging.error(this, s"invalid activation count < 1 ${newData}")
            }

            //only move to busyPool if max reached
            if (!newData.hasCapacity()) {
              if (r.action.limits.concurrency.maxConcurrent > 1) {
                logging.info(
                  this,
                  s"container ${container} is now busy with ${newData.activeActivationCount} activations")
              }
              busyPool = busyPool + (actor -> newData)
              freePool = freePool - actor
            } else {
              //update freePool to track counts
              freePool = freePool + (actor -> newData)
            }
            // Remove the action that was just executed from the buffer and execute the next one in the queue.
            if (isResentFromBuffer) {
              // It is guaranteed that the currently executed messages is the head of the queue, if the message comes
              // from the buffer
              val (_, newBuffer) = runBuffer.dequeue
              runBuffer = newBuffer
              // Try to process the next item in buffer (or get another message from feed, if buffer is now empty)
              processBufferOrFeed()
            }
            actor ! r // forwards the run request to the container
            logContainerStart(r, containerState, newData.activeActivationCount, container)
          case None =>
            // this can also happen if createContainer fails to start a new container, or
            // if a job is rescheduled but the container it was allocated to has not yet destroyed itself
            // (and a new container would over commit the pool)
            val isErrorLogged = r.retryLogDeadline.map(_.isOverdue).getOrElse(true)
            val retryLogDeadline = if (isErrorLogged) {
              logging.warn(
                this,
                s"Rescheduling Run message, too many message in the pool, " +
                  s"freePoolSize: ${freePool.size} containers and ${memoryConsumptionOf(freePool)} MB, " +
                  s"busyPoolSize: ${busyPool.size} containers and ${memoryConsumptionOf(busyPool)} MB, " +
                  s"maxContainersMemory ${poolConfig.userMemory.toMB} MB, " +
                  s"userNamespace: ${r.msg.user.namespace.name}, action: ${r.action}, " +
                  s"needed memory: ${r.action.limits.memory.megabytes} MB, " +
                  s"waiting messages: ${runBuffer.size}")(r.msg.transid)
              MetricEmitter.emitCounterMetric(LoggingMarkers.CONTAINER_POOL_RESCHEDULED_ACTIVATION)
              Some(logMessageInterval.fromNow)
            } else {
              r.retryLogDeadline
            }
            if (!isResentFromBuffer) {
              // Add this request to the buffer, as it is not there yet.
              runBuffer = runBuffer.enqueue(Run(r.action, r.msg, retryLogDeadline))
            }
          //buffered items will be processed via processBufferOrFeed()
        }
      } else {
        // There are currently actions waiting to be executed before this action gets executed.
        // These waiting actions were not able to free up enough memory.
        runBuffer = runBuffer.enqueue(r)
      }

    // Container is free to take more work
    case NeedWork(warmData: WarmedData) =>
      val oldData = freePool.get(sender()).getOrElse(busyPool(sender()))
      val newData =
        warmData.copy(lastUsed = oldData.lastUsed, activeActivationCount = oldData.activeActivationCount - 1)
      if (newData.activeActivationCount < 0) {
        logging.error(this, s"invalid activation count after warming < 1 ${newData}")
      }
      if (newData.hasCapacity()) {
        //remove from busy pool (may already not be there), put back into free pool (to update activation counts)
        freePool = freePool + (sender() -> newData)
        if (busyPool.contains(sender())) {
          busyPool = busyPool - sender()
          if (newData.action.limits.concurrency.maxConcurrent > 1) {
            logging.info(
              this,
              s"concurrent container ${newData.container} is no longer busy with ${newData.activeActivationCount} activations")
          }
        }
      } else {
        busyPool = busyPool + (sender() -> newData)
        freePool = freePool - sender()
      }
      processBufferOrFeed()
    // Container is prewarmed and ready to take work
    case NeedWork(data: PreWarmedData) =>
<<<<<<< HEAD
      prewarmStartingPool = prewarmStartingPool - sender()
=======
      //stop tracking via reserved
      resourceManager.releaseReservation(sender())
>>>>>>> 019ef604
      prewarmedPool = prewarmedPool + (sender() -> data)

    // Container got removed
    case ContainerRemoved =>
      //stop tracking via reserved (should already be removed, except in case of failure)
      resourceManager.releaseReservation(sender())

      // if container was in free pool, it may have been processing (but under capacity),
      // so there is capacity to accept another job request
      freePool.get(sender()).foreach { f =>
        freePool = freePool - sender()
      }
      // container was busy (busy indicates at full capacity), so there is capacity to accept another job request
      busyPool.get(sender()).foreach { _ =>
        busyPool = busyPool - sender()
      }
      processBufferOrFeed()
<<<<<<< HEAD

      //in case this was a prewarm
      prewarmedPool.get(sender()).foreach { _ =>
        logging.info(this, "failed prewarm removed")
        prewarmedPool = prewarmedPool - sender()
      }
      //in case this was a starting prewarm
      prewarmStartingPool.get(sender()).foreach { _ =>
        logging.info(this, "failed starting prewarm removed")
        prewarmStartingPool = prewarmStartingPool - sender()
      }

      //backfill prewarms on every ContainerRemoved, just in case
      backfillPrewarms(false) //in case a prewarm is removed due to health failure or crash

=======
    case ContainerStarted => //only used for receiving post-start from cold container
      //stop tracking via reserved
      resourceManager.releaseReservation(sender())
>>>>>>> 019ef604
    // This message is received for one of these reasons:
    // 1. Container errored while resuming a warm container, could not process the job, and sent the job back
    // 2. The container aged, is destroying itself, and was assigned a job which it had to send back
    // 3. The container aged and is destroying itself
    // 4. The container is paused, and being removed to make room for new containers
    // Update the free/busy lists but no message is sent to the feed since there is no change in capacity yet
    case RescheduleJob =>
      resourceManager.releaseReservation(sender())
      freePool = freePool - sender()
      busyPool = busyPool - sender()
    case EmitMetrics =>
      emitMetrics()
    case InitPrewarms =>
      backfillPrewarms(true) //this is provided by the action-healthcheck changes
  }

  /** Resend next item in the buffer, or trigger next item in the feed, if no items in the buffer. */
  def processBufferOrFeed() = {
    // If buffer has more items, and head has not already been resent, send next one, otherwise get next from feed.
    runBuffer.dequeueOption match {
      case Some((run, _)) => //run the first from buffer
        implicit val tid = run.msg.transid
        //avoid sending dupes
        if (resent.isEmpty) {
          logging.info(this, s"re-processing from buffer (${runBuffer.length} items in buffer)")
          resent = Some(run)
          self ! run
        } else {
          //do not resend the buffer head multiple times (may reach this point from multiple messages, before the buffer head is re-processed)
        }
      case None => //feed me!
        feed ! MessageFeed.Processed
    }
  }

<<<<<<< HEAD
  /** Install prewarm containers up to the configured requirements for each kind/memory combination. */
  def backfillPrewarms(init: Boolean) = {
    prewarmConfig.foreach { config =>
      val kind = config.exec.kind
      val memory = config.memoryLimit
      val currentCount = prewarmedPool.count {
        case (_, PreWarmedData(_, `kind`, `memory`, _)) => true //done starting
        case _                                          => false //started but not finished starting
      }
      val startingCount = prewarmStartingPool.count(p => p._2._1 == kind && p._2._2 == memory)
      val containerCount = currentCount + startingCount
      if (containerCount < config.count) {
        logging.info(
          this,
          s"found ${currentCount} started and ${startingCount} starting; ${if (init) "initing" else "backfilling"} ${config.count - containerCount} pre-warms to desired count: ${config.count} for kind:${config.exec.kind} mem:${config.memoryLimit.toString}")(
          TransactionId.invokerWarmup)
        (containerCount until config.count).foreach { _ =>
          prewarmContainer(config.exec, config.memoryLimit)
        }
=======
  def backfillPrewarms(init: Boolean) = {
    //REPLACE ME WITH THE ACTION-HEALTHCHECK IMPL
    prewarmConfig.foreach { config =>
      logging.info(this, s"pre-warming ${config.count} ${config.exec.kind} ${config.memoryLimit.toString}")(
        TransactionId.invokerWarmup)
      (1 to config.count).foreach { _ =>
        prewarmContainer(config.exec, config.memoryLimit)
>>>>>>> 019ef604
      }
    }
  }

  /** Creates a new container and updates state accordingly. */
  def createContainer(memoryLimit: ByteSize, blackbox: Boolean): (ActorRef, ContainerData) = {
    val ref = childFactory(context)
    val data = MemoryData(memoryLimit)
    //increase the reserved (not yet started container) memory tracker
    resourceManager.addReservation(ref, memoryLimit, blackbox)
    freePool = freePool + (ref -> data)
    ref -> data
  }

  /** Creates a new prewarmed container */
  def prewarmContainer(exec: CodeExec[_], memoryLimit: ByteSize): Unit = {
<<<<<<< HEAD
    val newContainer = childFactory(context)
    prewarmStartingPool = prewarmStartingPool + (newContainer -> (exec.kind, memoryLimit))
    newContainer ! Start(exec, memoryLimit)
=======
    //when using cluster managed resources, we can only create prewarms when allowed by the cluster
    if (hasPoolSpaceFor(freePool, memoryLimit, false)(TransactionId.invokerWarmup)) {
      val ref = childFactory(context)
      ref ! Start(exec, memoryLimit)
      //increase the reserved (not yet started container) memory tracker
      resourceManager.addReservation(ref, memoryLimit, exec.pull)
    } else {
      logging.warn(this, "cannot create additional prewarm")
    }
>>>>>>> 019ef604
  }

  /**
   * Takes a prewarm container out of the prewarmed pool
   * iff a container with a matching kind and memory is found.
   *
   * @param action the action that holds the kind and the required memory.
   * @return the container iff found
   */
  def takePrewarmContainer(action: ExecutableWhiskAction): Option[(ActorRef, ContainerData)] = {
    val kind = action.exec.kind
    val memory = action.limits.memory.megabytes.MB
    prewarmedPool
      .find {
        case (_, PreWarmedData(_, `kind`, `memory`, _)) => true
        case _                                          => false
      }
      .map {
        case (ref, data) =>
          // Move the container to the usual pool
          freePool = freePool + (ref -> data)
          prewarmedPool = prewarmedPool - ref
          // Create a new prewarm container
          // NOTE: prewarming ignores the action code in exec, but this is dangerous as the field is accessible to the
          // factory
          prewarmContainer(action.exec, memory)
          (ref, data)
      }
  }

  /** Removes a container and updates state accordingly. */
  def removeContainer(toDelete: ActorRef) = {
    toDelete ! Remove
    freePool = freePool - toDelete
    busyPool = busyPool - toDelete
  }

  /**
   * Calculate if there is enough free memory within a given pool.
   *
   * @param pool The pool, that has to be checked, if there is enough free memory.
   * @param memory The amount of memory to check.
   * @param blackbox True if this check is for a blackbox action
   * @return true, if there is enough space for the given amount of memory.
   */
  def hasPoolSpaceFor[A](pool: Map[A, ContainerData], memory: ByteSize, blackbox: Boolean)(
    implicit tid: TransactionId): Boolean = {
    resourceManager.canLaunch(memory, memoryConsumptionOf(pool), blackbox)
  }

  /**
   * Log metrics about pool state (buffer size, buffer memory requirements, active number, active memory, prewarm number, prewarm memory)
   */
  private def emitMetrics() = {
    MetricEmitter.emitGaugeMetric(LoggingMarkers.CONTAINER_POOL_RUNBUFFER_COUNT, runBuffer.size)
    MetricEmitter.emitGaugeMetric(
      LoggingMarkers.CONTAINER_POOL_RUNBUFFER_SIZE,
      runBuffer.map(_.action.limits.memory.megabytes).sum)
    val containersInUse = freePool.filter(_._2.activeActivationCount > 0) ++ busyPool
    MetricEmitter.emitGaugeMetric(LoggingMarkers.CONTAINER_POOL_ACTIVE_COUNT, containersInUse.size)
    MetricEmitter.emitGaugeMetric(
      LoggingMarkers.CONTAINER_POOL_ACTIVE_SIZE,
      containersInUse.map(_._2.memoryLimit.toMB).sum)
    MetricEmitter.emitGaugeMetric(LoggingMarkers.CONTAINER_POOL_PREWARM_COUNT, prewarmedPool.size)
    MetricEmitter.emitGaugeMetric(
      LoggingMarkers.CONTAINER_POOL_PREWARM_SIZE,
      prewarmedPool.map(_._2.memoryLimit.toMB).sum)
    val unused = freePool.filter(_._2.activeActivationCount == 0)
    val unusedMB = unused.map(_._2.memoryLimit.toMB).sum
    MetricEmitter.emitGaugeMetric(LoggingMarkers.CONTAINER_POOL_IDLES_COUNT, unused.size)
    MetricEmitter.emitGaugeMetric(LoggingMarkers.CONTAINER_POOL_IDLES_SIZE, unusedMB)
  }
}

object ContainerPool {

  /**
   * Calculate the memory of a given pool.
   *
   * @param pool The pool with the containers.
   * @return The memory consumption of all containers in the pool in Megabytes.
   */
  protected[containerpool] def memoryConsumptionOf[A](pool: Map[A, ContainerData]): Long = {
    pool.map(_._2.memoryLimit.toMB).sum
  }

  /**
   * Finds the best container for a given job to run on.
   *
   * Selects an arbitrary warm container from the passed pool of idle containers
   * that matches the action and the invocation namespace. The implementation uses
   * matching such that structural equality of action and the invocation namespace
   * is required.
   * Returns None iff no matching container is in the idle pool.
   * Does not consider pre-warmed containers.
   *
   * @param action the action to run
   * @param invocationNamespace the namespace, that wants to run the action
   * @param idles a map of idle containers, awaiting work
   * @return a container if one found
   */
  protected[containerpool] def schedule[A](action: ExecutableWhiskAction,
                                           invocationNamespace: EntityName,
                                           idles: Map[A, ContainerData]): Option[(A, ContainerData)] = {
    idles
      .find {
        case (_, c @ WarmedData(_, `invocationNamespace`, `action`, _, _, _)) if c.hasCapacity() => true
        case _                                                                                   => false
      }
      .orElse {
        idles.find {
          case (_, c @ WarmingData(_, `invocationNamespace`, `action`, _, _)) if c.hasCapacity() => true
          case _                                                                                 => false
        }
      }
      .orElse {
        idles.find {
          case (_, c @ WarmingColdData(`invocationNamespace`, `action`, _, _)) if c.hasCapacity() => true
          case _                                                                                  => false
        }
      }
  }

  /**
   * Finds the oldest previously used container to remove to make space for the job passed to run.
   * Depending on the space that has to be allocated, several containers might be removed.
   *
   * NOTE: This method is never called to remove an action that is in the pool already,
   * since this would be picked up earlier in the scheduler and the container reused.
   *
   * @param pool a map of all free containers in the pool
   * @param memory the amount of memory that has to be freed up
   * @param anyAmount free up any amount up to memory size
   * @param lastUsedMax only consider idles last used before lastUsedMax
   * @return a map of containers->ByteSize to be removed iff found
   */
  @tailrec
  protected[containerpool] def remove[A](pool: Map[A, ContainerData],
                                         memory: ByteSize,
                                         lastUsedMax: Instant,
                                         anyAmount: Boolean = false,
                                         toRemove: Map[A, ByteSize] = Map.empty[A, ByteSize]): Map[A, ByteSize] = {
    // Try to find a Free container that does NOT have any active activations AND is initialized with any OTHER action
    val freeContainers = pool.collect {
      // Only warm containers will be removed. Prewarmed containers will stay always.
      case (ref, w: WarmedData) if w.activeActivationCount == 0 && w.lastUsed.isBefore(lastUsedMax) =>
        ref -> w
    }

    if (memory > 0.B && freeContainers.nonEmpty && (anyAmount || memoryConsumptionOf(freeContainers) >= memory.toMB)) {
      // Remove the oldest container if:
      // - there is more memory required
      // - there are still containers that can be removed
      // - there are enough free containers that can be removed
      val (ref, data) = freeContainers.minBy(_._2.lastUsed)
      // Catch exception if remaining memory will be negative
      val remainingMemory = Try(memory - data.memoryLimit).getOrElse(0.B)
      remove(
        freeContainers - ref,
        remainingMemory,
        lastUsedMax,
        anyAmount,
        toRemove ++ Map(ref -> data.action.limits.memory.megabytes.MB))
    } else {
      // If this is the first call: All containers are in use currently, or there is more memory needed than
      // containers can be removed.
      // Or, if this is one of the recursions: Enough containers are found to get the memory, that is
      // necessary. -> Abort recursion
      toRemove
    }
  }

  def props(factory: ActorRefFactory => ActorRef,
            poolConfig: ContainerPoolConfig,
            feed: ActorRef,
            prewarmConfig: List[PrewarmingConfig] = List.empty,
            resMgrConfig: ContainerResourceManagerConfig =
              loadConfigOrThrow[ContainerResourceManagerConfig](ConfigKeys.containerResourceManager),
            resMgr: Option[ContainerResourceManager] = None) =
    Props(new ContainerPool(factory, feed, prewarmConfig, poolConfig, resMgrConfig, resMgr))
}

/** Contains settings needed to perform container prewarming. */
case class PrewarmingConfig(count: Int, exec: CodeExec[_], memoryLimit: ByteSize)<|MERGE_RESOLUTION|>--- conflicted
+++ resolved
@@ -99,11 +99,6 @@
   //periodically emit metrics (don't need to do this for each message!)
   context.system.scheduler.schedule(30.seconds, 10.seconds, self, EmitMetrics)
 
-<<<<<<< HEAD
-  backfillPrewarms(true)
-
-=======
->>>>>>> 019ef604
   def logContainerStart(r: Run, containerState: String, activeActivations: Int, container: Option[Container]): Unit = {
     val namespaceName = r.msg.user.namespace.name
     val actionName = r.action.name.name
@@ -112,18 +107,13 @@
 
     r.msg.transid.mark(
       this,
-<<<<<<< HEAD
       LoggingMarkers.INVOKER_CONTAINER_START(
         containerState,
         r.msg.user.namespace.toString,
         r.msg.action.namespace.toString,
         r.msg.action.name.toString),
-      s"containerStart containerState: $containerState container: $container activations: $activeActivations of max $maxConcurrent action: $actionName namespace: $namespaceName activationId: $activationId",
-=======
-      LoggingMarkers.INVOKER_CONTAINER_START(containerState),
       s"containerStart containerState: $containerState container: $container activations: $activeActivations of max $maxConcurrent action: $actionName namespace: $namespaceName activationId: $activationId ${resourceManager
         .activationStartLogMessage()}",
->>>>>>> 019ef604
       akka.event.Logging.InfoLevel)
   }
 
@@ -281,12 +271,9 @@
       processBufferOrFeed()
     // Container is prewarmed and ready to take work
     case NeedWork(data: PreWarmedData) =>
-<<<<<<< HEAD
-      prewarmStartingPool = prewarmStartingPool - sender()
-=======
       //stop tracking via reserved
       resourceManager.releaseReservation(sender())
->>>>>>> 019ef604
+      prewarmStartingPool = prewarmStartingPool - sender()
       prewarmedPool = prewarmedPool + (sender() -> data)
 
     // Container got removed
@@ -304,7 +291,6 @@
         busyPool = busyPool - sender()
       }
       processBufferOrFeed()
-<<<<<<< HEAD
 
       //in case this was a prewarm
       prewarmedPool.get(sender()).foreach { _ =>
@@ -320,11 +306,9 @@
       //backfill prewarms on every ContainerRemoved, just in case
       backfillPrewarms(false) //in case a prewarm is removed due to health failure or crash
 
-=======
     case ContainerStarted => //only used for receiving post-start from cold container
       //stop tracking via reserved
       resourceManager.releaseReservation(sender())
->>>>>>> 019ef604
     // This message is received for one of these reasons:
     // 1. Container errored while resuming a warm container, could not process the job, and sent the job back
     // 2. The container aged, is destroying itself, and was assigned a job which it had to send back
@@ -360,7 +344,6 @@
     }
   }
 
-<<<<<<< HEAD
   /** Install prewarm containers up to the configured requirements for each kind/memory combination. */
   def backfillPrewarms(init: Boolean) = {
     prewarmConfig.foreach { config =>
@@ -380,15 +363,6 @@
         (containerCount until config.count).foreach { _ =>
           prewarmContainer(config.exec, config.memoryLimit)
         }
-=======
-  def backfillPrewarms(init: Boolean) = {
-    //REPLACE ME WITH THE ACTION-HEALTHCHECK IMPL
-    prewarmConfig.foreach { config =>
-      logging.info(this, s"pre-warming ${config.count} ${config.exec.kind} ${config.memoryLimit.toString}")(
-        TransactionId.invokerWarmup)
-      (1 to config.count).foreach { _ =>
-        prewarmContainer(config.exec, config.memoryLimit)
->>>>>>> 019ef604
       }
     }
   }
@@ -405,21 +379,16 @@
 
   /** Creates a new prewarmed container */
   def prewarmContainer(exec: CodeExec[_], memoryLimit: ByteSize): Unit = {
-<<<<<<< HEAD
-    val newContainer = childFactory(context)
-    prewarmStartingPool = prewarmStartingPool + (newContainer -> (exec.kind, memoryLimit))
-    newContainer ! Start(exec, memoryLimit)
-=======
     //when using cluster managed resources, we can only create prewarms when allowed by the cluster
     if (hasPoolSpaceFor(freePool, memoryLimit, false)(TransactionId.invokerWarmup)) {
       val ref = childFactory(context)
+      prewarmStartingPool = prewarmStartingPool + (ref -> (exec.kind, memoryLimit))
       ref ! Start(exec, memoryLimit)
       //increase the reserved (not yet started container) memory tracker
       resourceManager.addReservation(ref, memoryLimit, exec.pull)
     } else {
       logging.warn(this, "cannot create additional prewarm")
     }
->>>>>>> 019ef604
   }
 
   /**
