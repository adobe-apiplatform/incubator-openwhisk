/*
 * Licensed to the Apache Software Foundation (ASF) under one or more
 * contributor license agreements.  See the NOTICE file distributed with
 * this work for additional information regarding copyright ownership.
 * The ASF licenses this file to You under the Apache License, Version 2.0
 * (the "License"); you may not use this file except in compliance with
 * the License.  You may obtain a copy of the License at
 *
 *     http://www.apache.org/licenses/LICENSE-2.0
 *
 * Unless required by applicable law or agreed to in writing, software
 * distributed under the License is distributed on an "AS IS" BASIS,
 * WITHOUT WARRANTIES OR CONDITIONS OF ANY KIND, either express or implied.
 * See the License for the specific language governing permissions and
 * limitations under the License.
 */

package org.apache.openwhisk.core.controller.actions

import java.time.{Clock, Instant}

import akka.actor.ActorSystem
import akka.event.Logging.InfoLevel
import spray.json.DefaultJsonProtocol._
import spray.json._
import org.apache.openwhisk.common.tracing.WhiskTracerProvider
import org.apache.openwhisk.common.{Logging, LoggingMarkers, TransactionId, UserEvents}
import org.apache.openwhisk.core.connector.{ActivationMessage, EventMessage, MessagingProvider}
import org.apache.openwhisk.core.controller.WhiskServices
import org.apache.openwhisk.core.database.{ActivationStore, NoDocumentException, UserContext}
import org.apache.openwhisk.core.entitlement.{Resource, _}
import org.apache.openwhisk.core.entity.ActivationResponse.ERROR_FIELD
import org.apache.openwhisk.core.entity._
import org.apache.openwhisk.core.entity.size.SizeInt
import org.apache.openwhisk.core.entity.types.EntityStore
import org.apache.openwhisk.http.Messages._
import org.apache.openwhisk.spi.SpiLoader
import org.apache.openwhisk.utils.ExecutionContextFactory.FutureExtensions
import org.apache.openwhisk.core.ConfigKeys
import org.apache.openwhisk.core.containerpool.Interval

import scala.collection.mutable.Buffer
import scala.concurrent.duration._
import scala.concurrent.{ExecutionContext, Future, Promise}
import scala.language.postfixOps
import scala.util.{Failure, Success}
import pureconfig._
import pureconfig.generic.auto._

protected[actions] trait PrimitiveActions {
  /** The core collections require backend services to be injected in this trait. */
  services: WhiskServices =>

  /** An actor system for timed based futures. */
  protected implicit val actorSystem: ActorSystem

  /** An execution context for futures. */
  protected implicit val executionContext: ExecutionContext

  protected implicit val logging: Logging

  /**
   *  The index of the active ack topic, this controller is listening for.
   *  Typically this is also the instance number of the controller
   */
  protected val activeAckTopicIndex: ControllerInstanceId

  /** Database service to CRUD actions. */
  protected val entityStore: EntityStore

  /** Database service to get activations. */
  protected val activationStore: ActivationStore

  /** Message producer. This is needed to write user-metrics. */
  private val messagingProvider = SpiLoader.get[MessagingProvider]
  private val producer = messagingProvider.getProducer(services.whiskConfig)

  /** A method that knows how to invoke a sequence of actions. */
  protected[actions] def invokeSequence(
    user: Identity,
    action: WhiskActionMetaData,
    components: Vector[FullyQualifiedEntityName],
    payload: Option[JsObject],
    waitForOutermostResponse: Option[FiniteDuration],
    cause: Option[ActivationId],
    topmost: Boolean,
    atomicActionsCount: Int)(implicit transid: TransactionId): Future[(Either[ActivationId, WhiskActivation], Int)]

  /**
   * A method that knows how to invoke a single primitive action or a composition.
   *
   * A composition is a kind of sequence of actions that is dynamically computed.
   * The execution of a composition is triggered by the invocation of a conductor action.
   * A conductor action is an executable action with a truthy "conductor" annotation.
   * Sequences cannot be compositions: the "conductor" annotation on a sequence has no effect.
   *
   * A conductor action may either return a final result or a triplet { action, params, state }.
   * In the latter case, the specified component action is invoked on the specified params object.
   * Upon completion of this action the conductor action is reinvoked with a payload that combines
   * the output of the action with the state returned by the previous conductor invocation.
   * The composition result is the result of the final conductor invocation in the chain of invocations.
   *
   * The trace of a composition obeys the grammar: conductorInvocation(componentInvocation conductorInvocation)*
   *
   * The activation records for a composition and its components mimic the activation records of sequences.
   * They include the same "topmost", "kind", and "causedBy" annotations with the same semantics.
   * The activation record for a composition also includes a specific annotation "conductor" with value true.
   */
  protected[actions] def invokeSingleAction(
    user: Identity,
    action: ExecutableWhiskActionMetaData,
    payload: Option[JsObject],
    waitForResponse: Option[FiniteDuration],
    cause: Option[ActivationId])(implicit transid: TransactionId): Future[Either[ActivationId, WhiskActivation]] = {

    if (action.annotations.isTruthy(WhiskActivation.conductorAnnotation)) {
      invokeComposition(user, action, payload, waitForResponse, cause)
    } else {
      invokeSimpleAction(user, action, payload, waitForResponse, cause)
    }
  }

  /**
   * A method that knows how to invoke a single primitive action.
   *
   * Posts request to the loadbalancer. If the loadbalancer accepts the requests with an activation id,
   * then wait for the result of the activation if necessary.
   *
   * NOTE:
   * Cause is populated only for actions that were invoked as a result of a sequence activation or a composition.
   * For actions that are enclosed in a sequence and are activated as a result of the sequence activation, the cause
   * contains the activation id of the immediately enclosing sequence.
   * e.g.,: s -> a, x, c    and   x -> c  (x and s are sequences, a, b, c atomic actions)
   * cause for a, x, c is the activation id of s
   * cause for c is the activation id of x
   * cause for s is not defined
   * For actions that are enclosed in a composition and are activated as a result of the composition activation,
   * the cause contains the activation id of the immediately enclosing composition.
   *
   * @param user the identity invoking the action
   * @param action the action to invoke
   * @param payload the dynamic arguments for the activation
   * @param waitForResponse if not empty, wait upto specified duration for a response (this is used for blocking activations)
   * @param cause the activation id that is responsible for this invoke/activation
   * @param transid a transaction id for logging
   * @return a promise that completes with one of the following successful cases:
   *            Right(WhiskActivation) if waiting for a response and response is ready within allowed duration,
   *            Left(ActivationId) if not waiting for a response, or allowed duration has elapsed without a result ready
   *         or these custom failures:
   *            RequestEntityTooLarge if the message is too large to to post to the message bus
   */
  private def invokeSimpleAction(
    user: Identity,
    action: ExecutableWhiskActionMetaData,
    payload: Option[JsObject],
    waitForResponse: Option[FiniteDuration],
    cause: Option[ActivationId])(implicit transid: TransactionId): Future[Either[ActivationId, WhiskActivation]] = {

    // merge package parameters with action (action parameters supersede), then merge in payload
    val args = action.parameters merge payload
    val activationId = activationIdFactory.make()

    val startActivation = transid.started(
      this,
      waitForResponse
        .map(_ => LoggingMarkers.CONTROLLER_ACTIVATION_BLOCKING)
        .getOrElse(LoggingMarkers.CONTROLLER_ACTIVATION),
      logLevel = InfoLevel)
    val startLoadbalancer =
      transid.started(this, LoggingMarkers.CONTROLLER_LOADBALANCER, s"action activation id: ${activationId}")

    val message = ActivationMessage(
      transid,
      FullyQualifiedEntityName(action.namespace, action.name, Some(action.version), action.binding),
      action.rev,
      user,
      activationId, // activation id created here
      activeAckTopicIndex,
      waitForResponse.isDefined,
      args,
      action.parameters.initParameters,
      cause = cause,
      WhiskTracerProvider.tracer.getTraceContext(transid))

    val postedFuture = loadBalancer.publish(action, message)

    postedFuture andThen {
      case Success(_) => transid.finished(this, startLoadbalancer)
      case Failure(e) => transid.failed(this, startLoadbalancer, e.getMessage)
    } flatMap { activeAckResponse =>
      // is caller waiting for the result of the activation?
      waitForResponse
        .map { timeout =>
          // yes, then wait for the activation response from the message bus
          // (known as the active response or active ack)
          waitForActivationResponse(user, message.activationId, timeout, activeAckResponse)
        }
        .getOrElse {
          // no, return the activation id
          Future.successful(Left(message.activationId))
        }
    } andThen {
      case Success(_) => transid.finished(this, startActivation)
      case Failure(e) => transid.failed(this, startActivation, e.getMessage)
    }
  }

  /**
   * Mutable cumulative accounting of what happened during the execution of a composition.
   *
   * Compositions are aborted if the number of action invocations exceeds a limit.
   * The permitted max is n component invocations plus 2n+1 conductor invocations (where n is the actionSequenceLimit).
   * The max is chosen to permit a sequence with up to n primitive actions.
   *
   * NOTE:
   * A sequence invocation counts as one invocation irrespective of the number of action invocations in the sequence.
   * If one component of a composition is also a composition, the caller and callee share the same accounting object.
   * The counts are shared between callers and callees so the limit applies globally.
   *
   * @param components the current count of component actions already invoked
   * @param conductors the current count of conductor actions already invoked
   */
  private case class CompositionAccounting(var components: Int = 0, var conductors: Int = 0)

  /**
   * A mutable session object to keep track of the execution of one composition.
   *
   * NOTE:
   * The session object is not shared between callers and callees.
   *
   * @param activationId the activationId for the composition (ie the activation record for the composition)
   * @param start the start time for the composition
   * @param action the conductor action responsible for the execution of the composition
   * @param cause the cause of the composition (activationId of the enclosing sequence or composition if any)
   * @param duration the "user" time so far executing the composition (sum of durations for
   *        all actions invoked so far which is different from the total time spent executing the composition)
   * @param maxMemory the maximum memory annotation observed so far for the conductor action and components
   * @param state the json state object to inject in the parameter object of the next conductor invocation
   * @param accounting the global accounting object used to abort compositions requiring too many action invocations
   * @param logs a mutable buffer that is appended with new activation ids as the composition unfolds
   *             (in contrast with sequences, the logs of a hierarchy of compositions is not flattened)
   */
  private case class Session(activationId: ActivationId,
                             start: Instant,
                             action: ExecutableWhiskActionMetaData,
                             cause: Option[ActivationId],
                             var duration: Long,
                             var maxMemory: ByteSize,
                             var state: Option[JsObject],
                             accounting: CompositionAccounting,
                             logs: Buffer[ActivationId])

  /**
   * A method that knows how to invoke a composition.
   *
   * The method instantiates the session object for the composition and invokes the conductor action.
   * It waits for the activation response, synthesizes the activation record and writes it to the datastore.
   * It distinguishes nested, blocking and non-blocking invokes, returning either the activation or the activation id.
   *
   * @param user the identity invoking the action
   * @param action the conductor action to invoke for the composition
   * @param payload the dynamic arguments for the activation
   * @param waitForResponse if not empty, wait upto specified duration for a response (this is used for blocking activations)
   * @param cause the activation id that is responsible for this invoke/activation
   * @param accounting the accounting object for the caller if any
   * @param transid a transaction id for logging
   * @return a promise that completes with one of the following successful cases:
   *            Right(WhiskActivation) if waiting for a response and response is ready within allowed duration,
   *            Left(ActivationId) if not waiting for a response, or allowed duration has elapsed without a result ready
   */
  private def invokeComposition(user: Identity,
                                action: ExecutableWhiskActionMetaData,
                                payload: Option[JsObject],
                                waitForResponse: Option[FiniteDuration],
                                cause: Option[ActivationId],
                                accounting: Option[CompositionAccounting] = None)(
    implicit transid: TransactionId): Future[Either[ActivationId, WhiskActivation]] = {

    val session = Session(
      activationId = activationIdFactory.make(),
      start = Instant.now(Clock.systemUTC()),
      action,
      cause,
      duration = 0,
      maxMemory = action.limits.memory.megabytes MB,
      state = None,
      accounting = accounting.getOrElse(CompositionAccounting()), // share accounting with caller
      logs = Buffer.empty)

    logging.info(this, s"invoking composition $action topmost ${cause.isEmpty} activationid '${session.activationId}'")

    val response: Future[Either[ActivationId, WhiskActivation]] =
<<<<<<< HEAD
      invokeConductor(user, payload, session).map(response =>
=======
      invokeConductor(user, payload, session, transid).map(response =>
>>>>>>> 71b7d564
        Right(completeActivation(user, session, response, waitForResponse.isDefined)))

    // is caller waiting for the result of the activation?
    cause
      .map(_ => response) // ignore waitForResponse when not topmost
      .orElse(
        // blocking invoke, wait until timeout
        waitForResponse.map(response.withAlternativeAfterTimeout(_, Future.successful(Left(session.activationId)))))
      .getOrElse(
        // no, return the session id
        Future.successful(Left(session.activationId)))
  }

  /**
   * A method that knows how to handle a conductor invocation.
   *
   * This method prepares the payload and invokes the conductor action.
   * It parses the result and extracts the name of the next component action if any.
   * It either invokes the desired component action or completes the composition invocation.
   * It also checks the invocation counts against the limits.
   *
   * @param user the identity invoking the action
   * @param payload the dynamic arguments for the activation
   * @param session the session object for this composition
   * @param parentTid a parent transaction id
   */
  private def invokeConductor(user: Identity,
                              payload: Option[JsObject],
                              session: Session,
                              parentTid: TransactionId): Future[ActivationResponse] = {

    implicit val transid: TransactionId = TransactionId.childOf(parentTid)

    if (session.accounting.conductors > 2 * actionSequenceLimit) {
      // composition is too long
      Future.successful(ActivationResponse.applicationError(compositionIsTooLong))
    } else {
      // inject state into payload if any
      val params = session.state
        .map(state => Some(JsObject(payload.getOrElse(JsObject.empty).fields ++ state.fields)))
        .getOrElse(payload)

      // invoke conductor action
      session.accounting.conductors += 1
      val activationResponse =
        invokeSimpleAction(
          user,
          action = session.action,
          payload = params,
          waitForResponse = Some(session.action.limits.timeout.duration + 1.minute), // wait for result
          cause = Some(session.activationId)) // cause is session id

      waitForActivation(user, session, activationResponse).flatMap {
        case Left(response) => // unsuccessful invocation, return error response
          Future.successful(response)
        case Right(activation) => // successful invocation
          val result = activation.resultAsJson

          // extract params from result, auto boxing result if not a dictionary
          val params = result.fields.get(WhiskActivation.paramsField).map {
            case obj: JsObject => obj
            case value         => JsObject(WhiskActivation.valueField -> value)
          }

          // update session state, auto boxing state if not a dictionary
          session.state = result.fields.get(WhiskActivation.stateField).map {
            case obj: JsObject => obj
            case value         => JsObject(WhiskActivation.stateField -> value)
          }

          // extract next action from result and invoke
          result.fields.get(WhiskActivation.actionField) match {
            case None =>
              // no next action, end composition execution, return to caller
              Future.successful(ActivationResponse(activation.response.statusCode, Some(params.getOrElse(result))))
            case Some(next) =>
              FullyQualifiedEntityName.resolveName(next, user.namespace.name) match {
                case Some(fqn) if session.accounting.components < actionSequenceLimit =>
                  tryInvokeNext(user, fqn, params, session, transid)

                case Some(_) => // composition is too long
                  invokeConductor(
                    user,
                    payload = Some(JsObject(ERROR_FIELD -> JsString(compositionIsTooLong))),
                    session = session,
                    transid)

                case None => // parsing failure
                  invokeConductor(
                    user,
                    payload = Some(JsObject(ERROR_FIELD -> JsString(compositionComponentInvalid(next)))),
                    session = session,
                    transid)

              }
          }
      }
    }

  }

  /**
   * Checks if the user is entitled to invoke the next action and invokes it.
   *
   * @param user the subject
   * @param fqn the name of the action
   * @param params parameters for the action
   * @param session the session for the current activation
   * @return promise for the eventual activation
   */
  private def tryInvokeNext(user: Identity,
                            fqn: FullyQualifiedEntityName,
                            params: Option[JsObject],
                            session: Session,
                            parentTid: TransactionId): Future[ActivationResponse] = {

    implicit val transid: TransactionId = TransactionId.childOf(parentTid)

    val resource = Resource(fqn.path, Collection(Collection.ACTIONS), Some(fqn.name.asString))
    entitlementProvider
      .check(user, Privilege.ACTIVATE, Set(resource), noThrottle = true)
      .flatMap { _ =>
        // successful entitlement check
        WhiskActionMetaData
          .resolveActionAndMergeParameters(entityStore, fqn)
          .flatMap {
            case next =>
              // successful resolution
              invokeComponent(user, action = next, payload = params, session)
          }
          .recoverWith {
            case _ =>
              // resolution failure
              invokeConductor(
                user,
                payload = Some(JsObject(ERROR_FIELD -> JsString(compositionComponentNotFound(fqn.asString)))),
                session = session,
                transid)
          }
      }
      .recoverWith {
        case _ =>
          // failed entitlement check
          invokeConductor(
            user,
            payload = Some(JsObject(ERROR_FIELD -> JsString(compositionComponentNotAccessible(fqn.asString)))),
            session = session,
            transid)
      }
  }

  /**
   * A method that knows how to handle a component invocation.
   *
   * This method distinguishes primitive actions, sequences, and compositions.
   * The conductor action is reinvoked after the successful invocation of the component.
   *
   * @param user the identity invoking the action
   * @param action the component action to invoke
   * @param payload the dynamic arguments for the activation
   * @param session the session object for this composition
   * @param transid a transaction id for logging
   */
  private def invokeComponent(user: Identity, action: WhiskActionMetaData, payload: Option[JsObject], session: Session)(
    implicit transid: TransactionId): Future[ActivationResponse] = {

    val exec = action.toExecutableWhiskAction
    val activationResponse: Future[Either[ActivationId, WhiskActivation]] = exec match {
      case Some(action) if action.annotations.isTruthy(WhiskActivation.conductorAnnotation) => // composition
        // invokeComposition will increase the invocation counts
        invokeComposition(
          user,
          action,
          payload,
          waitForResponse = None, // not topmost, hence blocking, no need for timeout
          cause = Some(session.activationId),
          accounting = Some(session.accounting))
      case Some(action) => // primitive action
        session.accounting.components += 1
        invokeSimpleAction(
          user,
          action,
          payload,
          waitForResponse = Some(action.limits.timeout.duration + 1.minute),
          cause = Some(session.activationId))
      case None => // sequence
        session.accounting.components += 1
        val SequenceExecMetaData(components) = action.exec
        invokeSequence(
          user,
          action,
          components,
          payload,
          waitForOutermostResponse = None,
          cause = Some(session.activationId),
          topmost = false,
          atomicActionsCount = 0).map(r => r._1)
    }

    waitForActivation(user, session, activationResponse).flatMap {
      case Left(response) => // unsuccessful invocation, return error response
        Future.successful(response)
      case Right(activation) => // reinvoke conductor on component result
        invokeConductor(user, payload = Some(activation.resultAsJson), session = session, transid)
    }
  }

  /**
   * Waits for a response from a conductor of component action invocation.
   * Handles internal errors (activation failure or timeout).
   * Logs the activation id and updates the duration and max memory for the session.
   * Returns the activation record if successful, the error response if not.
   *
   * @param user the identity invoking the action
   * @param session the session object for this composition
   * @param activationResponse the future activation to wait on
   * @param transid a transaction id for logging
   */
  private def waitForActivation(user: Identity,
                                session: Session,
                                activationResponse: Future[Either[ActivationId, WhiskActivation]])(
    implicit transid: TransactionId): Future[Either[ActivationResponse, WhiskActivation]] = {

    activationResponse
      .map {
        case Left(activationId) => // invocation timeout
          session.logs += activationId
          Left(ActivationResponse.whiskError(compositionActivationTimeout(activationId)))
        case Right(activation) => // successful invocation
          session.logs += activation.activationId
          // activation.duration should be defined but this is not reflected by the type so be defensive
          // end - start is a sensible default but not the correct value for sequences and compositions
          session.duration += activation.duration.getOrElse(activation.end.toEpochMilli - activation.start.toEpochMilli)
          activation.annotations.get("limits").foreach { limitsAnnotation =>
            limitsAnnotation.asJsObject.getFields("memory") match {
              case Seq(JsNumber(memory)) =>
                session.maxMemory = Math.max(session.maxMemory.toMB.toInt, memory.toInt) MB
            }
          }
          Right(activation)
      }
      .recover { // invocation failure
        case _ => Left(ActivationResponse.whiskError(compositionActivationFailure))
      }
  }

  /**
   * Creates an activation for a composition and writes it back to the datastore.
   * Returns the activation.
   */
  private def completeActivation(user: Identity,
                                 session: Session,
                                 response: ActivationResponse,
                                 blockingComposition: Boolean)(implicit transid: TransactionId): WhiskActivation = {

    val context = UserContext(user)

    // compute max memory
    val sequenceLimits = Parameters(
      WhiskActivation.limitsAnnotation,
      ActionLimits(session.action.limits.timeout, MemoryLimit(session.maxMemory), session.action.limits.logs).toJson)

    // set causedBy if not topmost
    val causedBy = session.cause.map { _ =>
      Parameters(WhiskActivation.causedByAnnotation, JsString(Exec.SEQUENCE))
    }

    // set waitTime for conductor action
    val waitTime = {
      Parameters(
        WhiskActivation.waitTimeAnnotation,
        Interval(transid.meta.start, session.start).duration.toMillis.toJson)
    }

    // set binding if invoked action is in a package binding
    val binding =
      session.action.binding.map(f => Parameters(WhiskActivation.bindingAnnotation, JsString(f.asString)))

    val end = Instant.now(Clock.systemUTC())

    // create the whisk activation
    val activation = WhiskActivation(
      namespace = user.namespace.name.toPath,
      name = session.action.name,
      user.subject,
      activationId = session.activationId,
      start = session.start,
      end = end,
      cause = session.cause,
      response = response,
      logs = ActivationLogs(session.logs.map(_.asString).toVector),
      version = session.action.version,
      publish = false,
      annotations = Parameters(WhiskActivation.topmostAnnotation, JsBoolean(session.cause.isEmpty)) ++
        Parameters(WhiskActivation.pathAnnotation, JsString(session.action.fullyQualifiedName(false).asString)) ++
        Parameters(WhiskActivation.kindAnnotation, JsString(Exec.SEQUENCE)) ++
        Parameters(WhiskActivation.conductorAnnotation, JsTrue) ++
        causedBy ++ waitTime ++ binding ++
        sequenceLimits,
      duration = Some(session.duration))

    if (UserEvents.enabled) {
      EventMessage.from(activation, s"controller${activeAckTopicIndex.asString}", user.namespace.uuid) match {
        case Success(msg) => UserEvents.send(producer, msg)
        case Failure(t)   => logging.warn(this, s"activation event was not sent: $t")
      }
    }

    activationStore.storeAfterCheck(activation, blockingComposition, None, context)(transid, notifier = None, logging)

    activation
  }

  /**
   * Waits for a response from the message bus (e.g., Kafka) containing the result of the activation. This is the fast path
   * used for blocking calls where only the result of the activation is needed. This path is called active acknowledgement
   * or active ack.
   *
   * While waiting for the active ack, periodically poll the datastore in case there is a failure in the fast path delivery
   * which could happen if the connection from an invoker to the message bus is disrupted, or if the publishing of the response
   * fails because the message is too large.
   */
  private def waitForActivationResponse(user: Identity,
                                        activationId: ActivationId,
                                        totalWaitTime: FiniteDuration,
                                        activeAckResponse: Future[Either[ActivationId, WhiskActivation]])(
    implicit transid: TransactionId): Future[Either[ActivationId, WhiskActivation]] = {
    val context = UserContext(user)
    val result = Promise[Either[ActivationId, WhiskActivation]]
    val docid = new DocId(WhiskEntity.qualifiedName(user.namespace.name.toPath, activationId))
    logging.debug(this, s"action activation will block for result upto $totalWaitTime")

    // 1. Wait for the active-ack to happen. Either immediately resolve the promise or poll the database quickly
    //    in case of an incomplete active-ack (record too large for example).
    activeAckResponse.foreach {
      case Right(activation) => result.trySuccess(Right(activation))
      case _ if (controllerActivationConfig.pollingFromDb) =>
        pollActivation(docid, context, result, i => 1.seconds + (2.seconds * i), maxRetries = 4)
      case Left(activationId) =>
        result.trySuccess(Left(activationId)) // complete the future immediately if it's configured to not poll db for blocking activations
    }

    if (controllerActivationConfig.pollingFromDb) {
      // 2. Poll the database slowly in case the active-ack never arrives
      pollActivation(docid, context, result, _ => 15.seconds)
    }

    // 3. Timeout forces a fallback to activationId
    val timeout = actorSystem.scheduler.scheduleOnce(totalWaitTime)(result.trySuccess(Left(activationId)))

    result.future.andThen {
      case _ => timeout.cancel()
    }
  }

  /**
   * Polls the database for an activation.
   *
   * Does not use Future composition because an early exit is wanted, once any possible external source resolved the
   * Promise.
   *
   * @param docid the docid to poll for
   * @param result promise to resolve on result. Is also used to abort polling once completed.
   */
  private def pollActivation(docid: DocId,
                             context: UserContext,
                             result: Promise[Either[ActivationId, WhiskActivation]],
                             wait: Int => FiniteDuration,
                             retries: Int = 0,
                             maxRetries: Int = Int.MaxValue)(implicit transid: TransactionId): Unit = {
    if (!result.isCompleted && retries < maxRetries) {
      val schedule = actorSystem.scheduler.scheduleOnce(wait(retries)) {
        activationStore.get(ActivationId(docid.asString), context).onComplete {
          case Success(activation) =>
            transid.mark(
              this,
              LoggingMarkers.CONTROLLER_ACTIVATION_BLOCKING_DATABASE_RETRIEVAL,
              s"retrieved activation for blocking invocation via DB polling",
              logLevel = InfoLevel)
            result.trySuccess(Right(activation.withoutLogs))
          case Failure(_: NoDocumentException) => pollActivation(docid, context, result, wait, retries + 1, maxRetries)
          case Failure(t: Throwable)           => result.tryFailure(t)
        }
      }

      // Halt the schedule if the result is provided during one execution
      result.future.onComplete(_ => schedule.cancel())
    }
  }

  /** Max atomic action count allowed for sequences */
  private lazy val actionSequenceLimit = whiskConfig.actionSequenceLimit.toInt

  protected val controllerActivationConfig =
    loadConfigOrThrow[ControllerActivationConfig](ConfigKeys.controllerActivation)

}

case class ControllerActivationConfig(pollingFromDb: Boolean, maxWaitForBlockingActivation: FiniteDuration)<|MERGE_RESOLUTION|>--- conflicted
+++ resolved
@@ -290,11 +290,7 @@
     logging.info(this, s"invoking composition $action topmost ${cause.isEmpty} activationid '${session.activationId}'")
 
     val response: Future[Either[ActivationId, WhiskActivation]] =
-<<<<<<< HEAD
-      invokeConductor(user, payload, session).map(response =>
-=======
       invokeConductor(user, payload, session, transid).map(response =>
->>>>>>> 71b7d564
         Right(completeActivation(user, session, response, waitForResponse.isDefined)))
 
     // is caller waiting for the result of the activation?
