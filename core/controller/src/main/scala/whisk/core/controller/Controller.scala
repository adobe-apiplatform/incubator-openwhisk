--- conflicted
+++ resolved
@@ -55,10 +55,7 @@
 import whisk.http.BasicHttpService
 import whisk.http.BasicRasService
 import whisk.spi.SpiLoader
-<<<<<<< HEAD
-=======
 import whisk.core.containerpool.logging.LogStoreProvider
->>>>>>> 31c5f21e
 
 /**
  * The Controller is the service that provides the REST API for OpenWhisk.
