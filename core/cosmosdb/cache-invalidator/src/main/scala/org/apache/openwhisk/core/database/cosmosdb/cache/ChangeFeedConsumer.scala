/*
 * Licensed to the Apache Software Foundation (ASF) under one or more
 * contributor license agreements.  See the NOTICE file distributed with
 * this work for additional information regarding copyright ownership.
 * The ASF licenses this file to You under the Apache License, Version 2.0
 * (the "License"); you may not use this file except in compliance with
 * the License.  You may obtain a copy of the License at
 *
 *     http://www.apache.org/licenses/LICENSE-2.0
 *
 * Unless required by applicable law or agreed to in writing, software
 * distributed under the License is distributed on an "AS IS" BASIS,
 * WITHOUT WARRANTIES OR CONDITIONS OF ANY KIND, either express or implied.
 * See the License for the specific language governing permissions and
 * limitations under the License.
 */

package org.apache.openwhisk.core.database.cosmosdb.cache

import java.util

import akka.Done
import com.azure.cosmos.models.{ChangeFeedProcessorOptions, ThroughputProperties}
import com.azure.cosmos.{
  ChangeFeedProcessorBuilder,
  ConnectionMode,
  CosmosAsyncClient,
  CosmosAsyncContainer,
  CosmosClientBuilder
}
import com.fasterxml.jackson.databind.JsonNode
import org.apache.openwhisk.common.Logging

import scala.collection.JavaConverters._
import scala.collection.immutable.Seq
import scala.compat.java8.FutureConverters._
import scala.concurrent.{ExecutionContext, Future}

trait ChangeFeedObserver {
  def process(docs: Seq[JsonNode]): Future[Done]
}

class ChangeFeedConsumer(collName: String, config: CacheInvalidatorConfig, observer: ChangeFeedObserver)(
  implicit ec: ExecutionContext,
  log: Logging) {
  import ChangeFeedConsumer._

  log.info(this, s"Watching changes in $collName with lease managed in ${config.feedConfig.leaseCollection}")
  val clients = scala.collection.mutable.Map[ConnectionInfo, CosmosClient]().withDefault(createCosmosClient)

<<<<<<< HEAD
  private val clients =
    scala.collection.mutable.Map[ConnectionInfo, CosmosAsyncClient]().withDefault(createCosmosClient)
  private val targetContainer = getContainer(collName)
  private val leaseContainer = getContainer(config.feedConfig.leaseCollection, createIfNotExist = true)
  private val (processor, startFuture) = {
    val clusterId = config.invalidatorConfig.clusterId
    val prefix = clusterId.map(id => s"$id-$collName").getOrElse(collName)

    val feedOpts = new ChangeFeedProcessorOptions
    feedOpts.setLeasePrefix(prefix)
    feedOpts.setStartFromBeginning(config.feedConfig.startFromBeginning)

    val processor = new ChangeFeedProcessorBuilder()
      .hostName(config.feedConfig.hostname)
      .feedContainer(targetContainer)
      .leaseContainer(leaseContainer)
      .options(feedOpts)
      .handleChanges { t: util.List[JsonNode] =>
        handleChangeFeed(t.asScala.toList)
      }
      .buildChangeFeedProcessor()
    (processor, processor.start().toFuture.toScala.map(_ => Done))
  }
=======
  var processor: Option[ChangeFeedProcessor] = None
  def start: Future[Done] = {
>>>>>>> ef33823a

    def getContainer(name: String, createIfNotExist: Boolean = false): CosmosContainer = {
      val info = config.getCollectionInfo(name)
      val client = clients(info)
      val db = client.getDatabase(info.db)
      val container = db.getContainer(name)

<<<<<<< HEAD
  def handleChangeFeed(docs: List[JsonNode]) = {
    log.info(this, s"docs ${docs}")
    observer.process(docs)
  }

  def close(): Future[Done] = {
    val f = processor.stop().toFuture.toScala.map(_ => Done)
    f.andThen {
      case _ =>
        clients.values.foreach(c => c.close())
        Future.successful(Done)
=======
      val resp = if (createIfNotExist) {
        db.createContainerIfNotExists(name, "/id", info.throughput)
      } else container.read()

      resp.block().container()
>>>>>>> ef33823a
    }
    try {
      val targetContainer = getContainer(collName)
      val leaseContainer = getContainer(config.feedConfig.leaseCollection, createIfNotExist = true)

      val clusterId = config.invalidatorConfig.clusterId
      val prefix = clusterId.map(id => s"$id-$collName").getOrElse(collName)

      val feedOpts = new ChangeFeedProcessorOptions
      feedOpts.leasePrefix(prefix)
      feedOpts.startFromBeginning(config.feedConfig.startFromBeginning)

      val builder = ChangeFeedProcessor.Builder
        .hostName(config.feedConfig.hostname)
        .feedContainer(targetContainer)
        .leaseContainer(leaseContainer)
        .options(feedOpts)
        .asInstanceOf[ChangeFeedProcessorBuilderImpl] //observerFactory is not exposed hence need to cast to impl

      builder.observerFactory(() => ObserverBridge)
      val p = builder.build()

      processor = Some(p)
      p.start().toFuture.toScala.map(_ => Done)
    } catch {
      case t: Throwable => Future.failed(t)
    }

  }

<<<<<<< HEAD
  private def getContainer(name: String, createIfNotExist: Boolean = false): CosmosAsyncContainer = {
    val info = config.getCollectionInfo(name)
    val client = clients(info)
    val db = client.getDatabase(info.db)

    val throughputProperties = ThroughputProperties.createAutoscaledThroughput(info.throughput)
    if (createIfNotExist) {
      db.createContainerIfNotExists(name, "/id", throughputProperties)
=======
  def close(): Future[Done] = {

    processor
      .map { p =>
        // be careful about exceptions thrown during ChangeFeedProcessor.stop()
        // e.g. calling stop() before start() completed, etc will throw exceptions
        try {
          p.stop().toFuture.toScala.map(_ => Done)
        } catch {
          case t: Throwable =>
            log.warn(this, s"Failed to stop processor ${t}")
            Future.failed(t)
        }
      }
      .getOrElse(Future.successful(Done))
      .andThen {
        case _ =>
          log.info(this, "Closing cosmos clients.")
          clients.values.foreach(c => c.close())
          Future.successful(Done)
      }

  }

  private object ObserverBridge extends com.azure.data.cosmos.internal.changefeed.ChangeFeedObserver {
    override def open(context: ChangeFeedObserverContext): Unit = {}
    override def close(context: ChangeFeedObserverContext, reason: ChangeFeedObserverCloseReason): Unit = {}
    override def processChanges(context: ChangeFeedObserverContext,
                                docs: util.List[CosmosItemProperties]): Mono[Void] = {
      val f = observer.process(context, docs.asScala.toList).map(_ => null).toJava.toCompletableFuture
      Mono.fromFuture(f)
>>>>>>> ef33823a
    }
    db.getContainer(name)
  }

}

object ChangeFeedConsumer {
  def createCosmosClient(conInfo: ConnectionInfo): CosmosAsyncClient = {
    val clientBuilder = new CosmosClientBuilder()
      .endpoint(conInfo.endpoint)
      .key(conInfo.key)
      .consistencyLevel(conInfo.consistencyLevel)
      .contentResponseOnWriteEnabled(true)
    if (conInfo.connectionMode == ConnectionMode.GATEWAY) {
      clientBuilder.gatewayMode()
    } else {
      clientBuilder.directMode()
    }
    clientBuilder.buildAsyncClient()
  }
}<|MERGE_RESOLUTION|>--- conflicted
+++ resolved
@@ -22,6 +22,7 @@
 import akka.Done
 import com.azure.cosmos.models.{ChangeFeedProcessorOptions, ThroughputProperties}
 import com.azure.cosmos.{
+  ChangeFeedProcessor,
   ChangeFeedProcessorBuilder,
   ConnectionMode,
   CosmosAsyncClient,
@@ -46,63 +47,22 @@
   import ChangeFeedConsumer._
 
   log.info(this, s"Watching changes in $collName with lease managed in ${config.feedConfig.leaseCollection}")
-  val clients = scala.collection.mutable.Map[ConnectionInfo, CosmosClient]().withDefault(createCosmosClient)
+  val clients = scala.collection.mutable.Map[ConnectionInfo, CosmosAsyncClient]().withDefault(createCosmosClient)
 
-<<<<<<< HEAD
-  private val clients =
-    scala.collection.mutable.Map[ConnectionInfo, CosmosAsyncClient]().withDefault(createCosmosClient)
-  private val targetContainer = getContainer(collName)
-  private val leaseContainer = getContainer(config.feedConfig.leaseCollection, createIfNotExist = true)
-  private val (processor, startFuture) = {
-    val clusterId = config.invalidatorConfig.clusterId
-    val prefix = clusterId.map(id => s"$id-$collName").getOrElse(collName)
-
-    val feedOpts = new ChangeFeedProcessorOptions
-    feedOpts.setLeasePrefix(prefix)
-    feedOpts.setStartFromBeginning(config.feedConfig.startFromBeginning)
-
-    val processor = new ChangeFeedProcessorBuilder()
-      .hostName(config.feedConfig.hostname)
-      .feedContainer(targetContainer)
-      .leaseContainer(leaseContainer)
-      .options(feedOpts)
-      .handleChanges { t: util.List[JsonNode] =>
-        handleChangeFeed(t.asScala.toList)
-      }
-      .buildChangeFeedProcessor()
-    (processor, processor.start().toFuture.toScala.map(_ => Done))
-  }
-=======
   var processor: Option[ChangeFeedProcessor] = None
   def start: Future[Done] = {
->>>>>>> ef33823a
-
-    def getContainer(name: String, createIfNotExist: Boolean = false): CosmosContainer = {
+    def getContainer(name: String, createIfNotExist: Boolean = false): CosmosAsyncContainer = {
       val info = config.getCollectionInfo(name)
       val client = clients(info)
       val db = client.getDatabase(info.db)
-      val container = db.getContainer(name)
 
-<<<<<<< HEAD
-  def handleChangeFeed(docs: List[JsonNode]) = {
-    log.info(this, s"docs ${docs}")
-    observer.process(docs)
-  }
+      val throughputProperties = ThroughputProperties.createAutoscaledThroughput(info.throughput)
+      if (createIfNotExist) {
+        db.createContainerIfNotExists(name, "/id", throughputProperties)
+      }
+      db.getContainer(name)
+    }
 
-  def close(): Future[Done] = {
-    val f = processor.stop().toFuture.toScala.map(_ => Done)
-    f.andThen {
-      case _ =>
-        clients.values.foreach(c => c.close())
-        Future.successful(Done)
-=======
-      val resp = if (createIfNotExist) {
-        db.createContainerIfNotExists(name, "/id", info.throughput)
-      } else container.read()
-
-      resp.block().container()
->>>>>>> ef33823a
-    }
     try {
       val targetContainer = getContainer(collName)
       val leaseContainer = getContainer(config.feedConfig.leaseCollection, createIfNotExist = true)
@@ -111,37 +71,25 @@
       val prefix = clusterId.map(id => s"$id-$collName").getOrElse(collName)
 
       val feedOpts = new ChangeFeedProcessorOptions
-      feedOpts.leasePrefix(prefix)
-      feedOpts.startFromBeginning(config.feedConfig.startFromBeginning)
+      feedOpts.setLeasePrefix(prefix)
+      feedOpts.setStartFromBeginning(config.feedConfig.startFromBeginning)
 
-      val builder = ChangeFeedProcessor.Builder
+      val p = new ChangeFeedProcessorBuilder()
         .hostName(config.feedConfig.hostname)
         .feedContainer(targetContainer)
         .leaseContainer(leaseContainer)
         .options(feedOpts)
-        .asInstanceOf[ChangeFeedProcessorBuilderImpl] //observerFactory is not exposed hence need to cast to impl
-
-      builder.observerFactory(() => ObserverBridge)
-      val p = builder.build()
-
+        .handleChanges { t: util.List[JsonNode] =>
+          handleChangeFeed(t.asScala.toList)
+        }
+        .buildChangeFeedProcessor()
       processor = Some(p)
       p.start().toFuture.toScala.map(_ => Done)
     } catch {
       case t: Throwable => Future.failed(t)
     }
-
   }
 
-<<<<<<< HEAD
-  private def getContainer(name: String, createIfNotExist: Boolean = false): CosmosAsyncContainer = {
-    val info = config.getCollectionInfo(name)
-    val client = clients(info)
-    val db = client.getDatabase(info.db)
-
-    val throughputProperties = ThroughputProperties.createAutoscaledThroughput(info.throughput)
-    if (createIfNotExist) {
-      db.createContainerIfNotExists(name, "/id", throughputProperties)
-=======
   def close(): Future[Done] = {
 
     processor
@@ -166,16 +114,9 @@
 
   }
 
-  private object ObserverBridge extends com.azure.data.cosmos.internal.changefeed.ChangeFeedObserver {
-    override def open(context: ChangeFeedObserverContext): Unit = {}
-    override def close(context: ChangeFeedObserverContext, reason: ChangeFeedObserverCloseReason): Unit = {}
-    override def processChanges(context: ChangeFeedObserverContext,
-                                docs: util.List[CosmosItemProperties]): Mono[Void] = {
-      val f = observer.process(context, docs.asScala.toList).map(_ => null).toJava.toCompletableFuture
-      Mono.fromFuture(f)
->>>>>>> ef33823a
-    }
-    db.getContainer(name)
+  def handleChangeFeed(docs: List[JsonNode]) = {
+    log.info(this, s"docs ${docs}")
+    observer.process(docs)
   }
 
 }
