# default application configuration file for akka
include "logging"

akka.http {
    client {
        parsing.illegal-header-warnings = off
        parsing.max-chunk-size = 50m
    }

    host-connection-pool {
        max-connections = 128
        max-open-requests = 512
    }
}

#kamon related configuration
kamon {

    metric {
        tick-interval = 1 second
    }

    statsd {
        # Interval between metrics data flushes to StatsD. It's value must be equal or greater than the
        # kamon.metrics.tick-interval setting.
        flush-interval = 1 second

        # Max packet size for UDP metrics data sent to StatsD.
        max-packet-size = 1024 bytes

        # Subscription patterns used to select which metrics will be pushed to StatsD. Note that first, metrics
        # collection for your desired entities must be activated under the kamon.metrics.filters settings.
        includes {
            actor      =  [ "*" ]
            trace      =  [ "*" ]
            dispatcher =  [ "*" ]
        }

        simple-metric-key-generator {
            # Application prefix for all metrics pushed to StatsD. The default namespacing scheme for metrics follows
            # this pattern:
            #    application.host.entity.entity-name.metric-name
            application = "openwhisk-statsd"
        }
    }

    modules {
        kamon-statsd.auto-start = yes
    }
}

<<<<<<< HEAD
//whisk.logstore {
//    log-driver-message = "Logs are stored externally."
//    log-driver-opts = [
//        { "--log-driver" : "fluentd" },
//        { "--log-opt" : "tag=OW_CONTAINER" },
//        { "--log-opt" : "fluentd-address=localhost:24225" }
//    ]
//    splunk {
//        host = "splunk-host"
//        port = 8080
//        user = "splunk-user"
//        password = "splunk-pass"
//        index = "splunk-index"
//        log-message-field = "log_message"
//        activation-id-field = "activation_id"
//    }
//}
=======
whisk {
    # kafka related configuration
    kafka {
        replication-factor = 1

        producer {
            acks = 1
            max-request-size = ${whisk.activation.payload.max}
        }

        topics {
            cache-invalidation {
                segment-bytes   =  536870912
                retention-bytes = 1073741824
                retention-ms    = 300000
            }
            completed {
                segment-bytes   =  536870912
                retention-bytes = 1073741824
                retention-ms    = 3600000
            }
            health {
                segment-bytes   =  536870912
                retention-bytes = 1073741824
                retention-ms    = 3600000
            }
            invoker {
                segment-bytes     =  536870912
                retention-bytes   = 1073741824
                retention-ms      =  172800000
                max-message-bytes = ${whisk.activation.payload.max}
            }
        }
    }
    # db related configuration
    db {
        actions-ddoc = "whisks.v2.1.0"
        activations-ddoc = "whisks.v2.1.0"
        activations-filter-ddoc = "whisks-filters.v2.1.0"
    }
    # transaction ID related configuration
    transactions {
        stride = 1
        stride = ${?CONTROLLER_INSTANCES}
    }

    activation {
        payload {
            max = 1048576 // 5 m not possible because cross-referenced to kafka configurations
        }
    }

    # action memory configuration
    memory {
        min = 128 m
        max = 512 m
        std = 256 m
    }
}
>>>>>>> e7d2c7cc
<|MERGE_RESOLUTION|>--- conflicted
+++ resolved
@@ -49,7 +49,6 @@
     }
 }
 
-<<<<<<< HEAD
 //whisk.logstore {
 //    log-driver-message = "Logs are stored externally."
 //    log-driver-opts = [
@@ -67,7 +66,7 @@
 //        activation-id-field = "activation_id"
 //    }
 //}
-=======
+
 whisk {
     # kafka related configuration
     kafka {
@@ -126,5 +125,4 @@
         max = 512 m
         std = 256 m
     }
-}
->>>>>>> e7d2c7cc
+}