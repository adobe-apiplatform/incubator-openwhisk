/*
 * Licensed to the Apache Software Foundation (ASF) under one or more
 * contributor license agreements.  See the NOTICE file distributed with
 * this work for additional information regarding copyright ownership.
 * The ASF licenses this file to You under the Apache License, Version 2.0
 * (the "License"); you may not use this file except in compliance with
 * the License.  You may obtain a copy of the License at
 *
 *     http://www.apache.org/licenses/LICENSE-2.0
 *
 * Unless required by applicable law or agreed to in writing, software
 * distributed under the License is distributed on an "AS IS" BASIS,
 * WITHOUT WARRANTIES OR CONDITIONS OF ANY KIND, either express or implied.
 * See the License for the specific language governing permissions and
 * limitations under the License.
 */

package org.apache.openwhisk.common

import java.io.PrintStream
import java.time.{Clock, Instant, ZoneId}
import java.time.format.DateTimeFormatter

import akka.event.Logging._
import akka.event.LoggingAdapter
import kamon.Kamon
import kamon.metric.{MeasurementUnit, Counter => KCounter, Gauge => KGauge, Histogram => KHistogram}
import kamon.statsd.{MetricKeyGenerator, SimpleMetricKeyGenerator}
import kamon.tag.TagSet
import org.apache.openwhisk.core.entity.ControllerInstanceId

trait Logging {

  /**
   * Prints a message on DEBUG level
   *
   * @param from Reference, where the method was called from.
   * @param message Message to write to the log if not empty
   */
  def debug(from: AnyRef, message: => String)(implicit id: TransactionId = TransactionId.unknown) = {
    if (id.meta.extraLogging) {
      emit(InfoLevel, id, from, message)
    } else {
      emit(DebugLevel, id, from, message)
    }
  }

  /**
   * Prints a message on INFO level
   *
   * @param from Reference, where the method was called from.
   * @param message Message to write to the log if not empty
   */
  def info(from: AnyRef, message: => String)(implicit id: TransactionId = TransactionId.unknown) = {
    emit(InfoLevel, id, from, message)
  }

  /**
   * Prints a message on WARN level
   *
   * @param from Reference, where the method was called from.
   * @param message Message to write to the log if not empty
   */
  def warn(from: AnyRef, message: => String)(implicit id: TransactionId = TransactionId.unknown) = {
    emit(WarningLevel, id, from, message)
  }

  /**
   * Prints a message on ERROR level
   *
   * @param from Reference, where the method was called from.
   * @param message Message to write to the log if not empty
   */
  def error(from: AnyRef, message: => String)(implicit id: TransactionId = TransactionId.unknown) = {
    emit(ErrorLevel, id, from, message)
  }

  /**
   * Prints a message to the output.
   *
   * @param loglevel The level to log on
   * @param id <code>TransactionId</code> to include in the log
   * @param from Reference, where the method was called from.
   * @param message Message to write to the log if not empty
   */
  protected[common] def emit(loglevel: LogLevel, id: TransactionId, from: AnyRef, message: => String): Unit
}

/**
 * Implementation of Logging, that uses Akka logging.
 */
class AkkaLogging(loggingAdapter: LoggingAdapter) extends Logging {
  def emit(loglevel: LogLevel, id: TransactionId, from: AnyRef, message: => String) = {
    if (loggingAdapter.isEnabled(loglevel)) {
      val logmsg: String = message // generates the message
      if (logmsg.nonEmpty) { // log it only if its not empty
        val name = if (from.isInstanceOf[String]) from else Logging.getCleanSimpleClassName(from.getClass)
        loggingAdapter.log(loglevel, format(id, name.toString, logmsg))
      }
    }
  }

  protected def format(id: TransactionId, name: String, logmsg: String) = s"[$id] [$name] $logmsg"
}

/**
 * Implementaion of Logging, that uses the output stream.
 */
class PrintStreamLogging(outputStream: PrintStream = Console.out) extends Logging {
  override def emit(loglevel: LogLevel, id: TransactionId, from: AnyRef, message: => String) = {
    val now = Instant.now(Clock.systemUTC)
    val time = Emitter.timeFormat.format(now)
    val name = if (from.isInstanceOf[String]) from else Logging.getCleanSimpleClassName(from.getClass)

    val level = loglevel match {
      case DebugLevel   => "DEBUG"
      case InfoLevel    => "INFO"
      case WarningLevel => "WARN"
      case ErrorLevel   => "ERROR"
      case LogLevel(_)  => "UNKNOWN"
    }

    val logMessage = Seq(message).collect {
      case msg if msg.nonEmpty =>
        msg.split('\n').map(_.trim).mkString(" ")
    }

    val parts = Seq(s"[$time]", s"[$level]", s"[$id]") ++ Seq(s"[$name]") ++ logMessage
    outputStream.println(parts.mkString(" "))
  }
}

/**
 * A triple representing the timestamp relative to which the elapsed time was computed,
 * typically for a TransactionId, the elapsed time in milliseconds and a string containing
 * the given marker token.
 *
 * @param token the LogMarkerToken that should be defined in LoggingMarkers
 * @param deltaToTransactionStart the time difference between now and the start of the Transaction
 * @param deltaToMarkerStart if this is an end marker, this is the time difference to the start marker
 */
case class LogMarker(token: LogMarkerToken, deltaToTransactionStart: Long, deltaToMarkerStart: Option[Long] = None) {
  override def toString() = {
    val parts = Seq(LogMarker.keyword, token.toStringWithSubAction, deltaToTransactionStart) ++ deltaToMarkerStart
    "[" + parts.mkString(":") + "]"
  }
}

object LogMarker {

  val keyword = "marker"

  /** Convenience method for parsing log markers in unit tests. */
  def parse(s: String) = {
    val logmarker = raw"\[${keyword}:([^\s:]+):(\d+)(?::(\d+))?\]".r.unanchored
    val logmarker(token, deltaToTransactionStart, deltaToMarkerStart) = s
    LogMarker(LogMarkerToken.parse(token), deltaToTransactionStart.toLong, Option(deltaToMarkerStart).map(_.toLong))
  }
}

private object Logging {

  /**
   * Given a class object, return its simple name less the trailing dollar sign.
   */
  def getCleanSimpleClassName(clz: Class[_]) = {
    val simpleName = clz.getSimpleName
    if (simpleName.endsWith("$")) simpleName.dropRight(1)
    else simpleName
  }
}

private object Emitter {
  val timeFormat = DateTimeFormatter.ofPattern("yyyy-MM-dd'T'HH:mm:ss.SSS'Z'").withZone(ZoneId.of("UTC"))
}

/**
 * Used to record log message and make a metric name.
 *
 * @param component Component like invoker, controller, and docker. It is defined in LoggingMarkers.
 * @param action Action of the component.
 * @param state State of the action.
 * @param subAction more specific identifier for "action", like `runc.resume`
 * @param tags tags can be used for whatever granularity you might need.
 */
case class LogMarkerToken(
  component: String,
  action: String,
  state: String,
  subAction: Option[String] = None,
  tags: Map[String, String] = Map.empty)(measurementUnit: MeasurementUnit = MeasurementUnit.none) {
  private var finishToken: LogMarkerToken = _
  private var errorToken: LogMarkerToken = _

  // Using var is safe wrt thread-safety because Kamon makes sure the instances
  // (given the same key) are always the same, so a missed update is not harmful
  private var _counter: KCounter = _
  private var _histogram: KHistogram = _
  private var _gauge: KGauge = _

  override val toString = component + "_" + action + "_" + state
  val toStringWithSubAction: String =
    subAction.map(sa => component + "_" + action + "." + sa + "_" + state).getOrElse(toString)

  def asFinish: LogMarkerToken = {
    if (finishToken == null) {
      finishToken = copy(state = LoggingMarkers.finish)(measurementUnit)
    }
    finishToken
  }

  def asError: LogMarkerToken = {
    if (errorToken == null) {
      errorToken = copy(state = LoggingMarkers.error)(measurementUnit)
    }
    errorToken
  }

  def counter: KCounter = {
    if (_counter == null) {
      _counter = createCounter()
    }
    _counter
  }

  def histogram: KHistogram = {
    if (_histogram == null) {
      _histogram = createHistogram()
    }
    _histogram
  }

  def gauge: KGauge = {
    if (_gauge == null) {
      _gauge = createGauge()
    }
    _gauge
  }

  private def createCounter() = {
    if (TransactionId.metricsKamonTags) {
      Kamon.counter(createName(toString, "counter")).withTags(TagSet.from(tags))
    } else {
      Kamon.counter(createName(toStringWithSubAction, "counter")).withoutTags()
    }
  }

  private def createHistogram() = {
    if (TransactionId.metricsKamonTags) {
      Kamon.histogram(createName(toString, "histogram"), measurementUnit).withTags(TagSet.from(tags))
    } else {
      Kamon.histogram(createName(toStringWithSubAction, "histogram"), measurementUnit).withoutTags()
    }
  }

  private def createGauge() = {
    if (TransactionId.metricsKamonTags) {
      Kamon.gauge(createName(toString, "gauge"), measurementUnit).withTags(TagSet.from(tags))
    } else {
      Kamon.gauge(createName(toStringWithSubAction, "gauge"), measurementUnit).withoutTags()
    }
  }

  /**
   * Kamon 1.0 onwards does not include the metric type in the metric name which cause issue
   * for us as we use same metric name for counter and histogram. So to be backward compatible we
   * need to prefix the name with type
   */
  private def createName(name: String, metricType: String) = {
    s"$metricType.$name"
  }
}

object LogMarkerToken {

  def parse(string: String) = {
    // Per convention the components are guaranteed to not contain '_'
    // thus it's safe to split at '_' to get the components
    val Array(component, action, state) = string.split('_')

    val (generalAction, subAction) = action.split('.').toList match {
      case Nil         => throw new IllegalArgumentException("LogMarkerToken malformed")
      case a :: Nil    => (a, None)
      case a :: s :: _ => (a, Some(s))
    }

    LogMarkerToken(component, generalAction, state, subAction)(MeasurementUnit.none)
  }

}

object MetricEmitter {
  def emitCounterMetric(token: LogMarkerToken, times: Long = 1): Unit = {
    if (TransactionId.metricsKamon) {
      token.counter.increment(times)
    }
  }

  def emitHistogramMetric(token: LogMarkerToken, value: Long): Unit = {
    if (TransactionId.metricsKamon) {
      token.histogram.record(value)
    }
  }

  def emitGaugeMetric(token: LogMarkerToken, value: Long): Unit = {
    if (TransactionId.metricsKamon) {
      token.gauge.update(value)
    }
  }
}

/**
 * Name generator to make names compatible to pre Kamon 1.0 logic. Statsd reporter "normalizes"
 * the key name by replacing all `.` with `_`. Pre 1.0 the metric category was added by Statsd
 * reporter itself. However now we pass it explicitly. So to retain the pre 1.0 name we need to replace
 * normalized name with one having category followed by `.` instead of `_`
 */
class WhiskStatsDMetricKeyGenerator(config: com.typesafe.config.Config) extends MetricKeyGenerator {
  val simpleGen = new SimpleMetricKeyGenerator(config)
  override def generateKey(name: String, tags: TagSet): String = {
    val key = simpleGen.generateKey(name, tags)
    if (key.contains(".counter_")) key.replace(".counter_", ".counter.")
    else if (key.contains(".histogram_")) key.replace(".histogram_", ".histogram.")
    else key
  }
}

object LoggingMarkers {

  val start = "start"
  val finish = "finish"
  val error = "error"
  val counter = "counter"
  val timeout = "timeout"

  private val controller = "controller"
  private val invoker = "invoker"
  private val database = "database"
  private val activation = "activation"
  private val kafka = "kafka"
  private val loadbalancer = "loadbalancer"
  private val containerClient = "containerClient"
  private val containerPool = "containerPool"
  private val clusterResourceManager = "clusterResources"

  /*
   * The following markers are used to emit log messages as well as metrics. Add all LogMarkerTokens below to
   * have a reference list of all metrics. The list below contains LogMarkerToken singletons (val) as well as
   * LogMarkerToken creation functions (def). The LogMarkerToken creation functions allow to include variable
   * information in metrics, such as the controller / invoker id or commands executed by a container factory.
   *
   * When using LogMarkerTokens for emitting metrics, you should use the convenience functions only once to
   * create LogMarkerToken singletons instead of creating LogMarkerToken instances over and over again for each
   * metric emit.
   *
   * Example:
   * val MY_COUNTER_GREEN = LoggingMarkers.MY_COUNTER(GreenCounter)
   * ...
   * MetricEmitter.emitCounterMetric(MY_COUNTER_GREEN)
   *
   * instead of
   *
   * MetricEmitter.emitCounterMetric(LoggingMarkers.MY_COUNTER(GreenCounter))
   */

  /*
   * Controller related markers
   */
  def CONTROLLER_STARTUP(id: String) =
    if (TransactionId.metricsKamonTags)
      LogMarkerToken(controller, s"startup", counter, None, Map("controller_id" -> id))(MeasurementUnit.none)
    else LogMarkerToken(controller, s"startup$id", counter)(MeasurementUnit.none)

  // Time of the activation in controller until it is delivered to Kafka
  val CONTROLLER_ACTIVATION =
    LogMarkerToken(controller, activation, start)(MeasurementUnit.time.milliseconds)
  val CONTROLLER_ACTIVATION_BLOCKING =
    LogMarkerToken(controller, "blockingActivation", start)(MeasurementUnit.time.milliseconds)
  val CONTROLLER_ACTIVATION_BLOCKING_DATABASE_RETRIEVAL =
    LogMarkerToken(controller, "blockingActivationDatabaseRetrieval", counter)(MeasurementUnit.none)

  // Time that is needed to load balance the activation
  val CONTROLLER_LOADBALANCER = LogMarkerToken(controller, loadbalancer, start)(MeasurementUnit.none)

  // Time that is needed to produce message in kafka
  val CONTROLLER_KAFKA = LogMarkerToken(controller, kafka, start)(MeasurementUnit.time.milliseconds)

  // System overload and random invoker assignment
  val MANAGED_SYSTEM_OVERLOAD =
    LogMarkerToken(controller, "managedInvokerSystemOverload", counter)(MeasurementUnit.none)
  val BLACKBOX_SYSTEM_OVERLOAD =
    LogMarkerToken(controller, "blackBoxInvokerSystemOverload", counter)(MeasurementUnit.none)
  /*
   * Invoker related markers
   */
  def INVOKER_STARTUP(i: Int) =
    if (TransactionId.metricsKamonTags)
      LogMarkerToken(invoker, s"startup", counter, None, Map("invoker_id" -> i.toString))(MeasurementUnit.none)
    else LogMarkerToken(invoker, s"startup$i", counter)(MeasurementUnit.none)

  // Check invoker healthy state from loadbalancer
  def LOADBALANCER_INVOKER_STATUS_CHANGE(state: String) =
    LogMarkerToken(loadbalancer, "invokerState", counter, Some(state), Map("state" -> state))(MeasurementUnit.none)
  val LOADBALANCER_ACTIVATION_START = LogMarkerToken(loadbalancer, "activations", counter)(MeasurementUnit.none)

  def LOADBALANCER_ACTIVATIONS_INFLIGHT(controllerInstance: ControllerInstanceId) = {
    if (TransactionId.metricsKamonTags)
      LogMarkerToken(
        loadbalancer,
        "activationsInflight",
        counter,
        None,
        Map("controller_id" -> controllerInstance.asString))(MeasurementUnit.none)
    else
      LogMarkerToken(loadbalancer + controllerInstance.asString, "activationsInflight", counter)(MeasurementUnit.none)
  }
  def LOADBALANCER_MEMORY_INFLIGHT(controllerInstance: ControllerInstanceId, actionType: String) =
    if (TransactionId.metricsKamonTags)
      LogMarkerToken(
        loadbalancer,
        s"memory${actionType}Inflight",
        counter,
        None,
        Map("controller_id" -> controllerInstance.asString))(MeasurementUnit.none)
    else
      LogMarkerToken(loadbalancer + controllerInstance.asString, s"memory${actionType}Inflight", counter)(
        MeasurementUnit.none)

  // Counter metrics for completion acks in load balancer
  sealed abstract class CompletionAckType(val name: String) { def asString: String = name }
  case object RegularCompletionAck extends CompletionAckType("regular")
  case object ForcedCompletionAck extends CompletionAckType("forced")
  case object HealthcheckCompletionAck extends CompletionAckType("healthcheck")
  case object RegularAfterForcedCompletionAck extends CompletionAckType("regularAfterForced")
  case object ForcedAfterRegularCompletionAck extends CompletionAckType("forcedAfterRegular")

  // Convenience function to create log marker tokens used for emitting counter metrics related to completion acks.
  def LOADBALANCER_COMPLETION_ACK(controllerInstance: ControllerInstanceId, completionAckType: CompletionAckType) =
    if (TransactionId.metricsKamonTags)
      LogMarkerToken(
        loadbalancer,
        "completionAck",
        counter,
        None,
        Map("controller_id" -> controllerInstance.asString, "type" -> completionAckType.asString))(MeasurementUnit.none)
    else
      LogMarkerToken(
        loadbalancer + controllerInstance.asString,
        "completionAck_" + completionAckType.asString,
        counter)(MeasurementUnit.none)

  // Time that is needed to execute the action
  val INVOKER_ACTIVATION_RUN =
    LogMarkerToken(invoker, "activationRun", start)(MeasurementUnit.time.milliseconds)

  // Time that is needed to init the action
  val INVOKER_ACTIVATION_INIT =
    LogMarkerToken(invoker, "activationInit", start)(MeasurementUnit.time.milliseconds)

  // Time needed to collect the logs
  val INVOKER_COLLECT_LOGS =
    LogMarkerToken(invoker, "collectLogs", start)(MeasurementUnit.time.milliseconds)

  // Time in invoker
  val INVOKER_ACTIVATION = LogMarkerToken(invoker, activation, start)(MeasurementUnit.none)
  def INVOKER_DOCKER_CMD(cmd: String) =
    LogMarkerToken(invoker, "docker", start, Some(cmd), Map("cmd" -> cmd))(MeasurementUnit.time.milliseconds)
  def INVOKER_DOCKER_CMD_TIMEOUT(cmd: String) =
    LogMarkerToken(invoker, "docker", timeout, Some(cmd), Map("cmd" -> cmd))(MeasurementUnit.none)
  def INVOKER_RUNC_CMD(cmd: String) =
    LogMarkerToken(invoker, "runc", start, Some(cmd), Map("cmd" -> cmd))(MeasurementUnit.time.milliseconds)
  def INVOKER_KUBEAPI_CMD(cmd: String) =
    LogMarkerToken(invoker, "kubeapi", start, Some(cmd), Map("cmd" -> cmd))(MeasurementUnit.none)
  def INVOKER_MESOS_CMD(cmd: String) =
    LogMarkerToken(invoker, "mesos", start, Some(cmd), Map("cmd" -> cmd))(MeasurementUnit.time.milliseconds)
  def INVOKER_MESOS_CMD_TIMEOUT(cmd: String) =
    LogMarkerToken(invoker, "mesos", timeout, Some(cmd), Map("cmd" -> cmd))(MeasurementUnit.none)
  def INVOKER_CONTAINER_START(containerState: String, invocationNamespace: String, namespace: String, action: String) =
    LogMarkerToken(
      invoker,
      "containerStart",
      counter,
      Some(containerState),
      Map(
        "containerState" -> containerState,
        "initiator" -> invocationNamespace,
        "namespace" -> namespace,
        "action" -> action))(MeasurementUnit.none)
  val INVOKER_CONTAINER_HEALTH = LogMarkerToken(invoker, "containerHealth", start)(MeasurementUnit.time.milliseconds)
  val INVOKER_CONTAINER_HEALTH_FAILED_WARM =
    LogMarkerToken(invoker, "containerHealthFailed", counter, Some("warm"), Map("containerState" -> "warm"))(
      MeasurementUnit.none)
  val INVOKER_CONTAINER_HEALTH_FAILED_PREWARM =
    LogMarkerToken(invoker, "containerHealthFailed", counter, Some("prewarm"), Map("containerState" -> "prewarm"))(
      MeasurementUnit.none)
  val CONTAINER_CLIENT_RETRIES =
    LogMarkerToken(containerClient, "retries", counter)(MeasurementUnit.none)

  val CLUSTER_RESOURCES_RESERVED_COUNT =
    LogMarkerToken(clusterResourceManager, "reservedCount", counter)(MeasurementUnit.none)
  val CLUSTER_RESOURCES_RESERVED_SIZE =
    LogMarkerToken(clusterResourceManager, "reservedSize", counter)(MeasurementUnit.information.megabytes)
  val CLUSTER_RESOURCES_TOTAL_MEM =
    LogMarkerToken(clusterResourceManager, "totalMemory", counter)(MeasurementUnit.information.megabytes)
  val CLUSTER_RESOURCES_MAX_MEM =
    LogMarkerToken(clusterResourceManager, "maxMemory", counter)(MeasurementUnit.information.megabytes)
  val CLUSTER_RESOURCES_NODE_COUNT =
    LogMarkerToken(clusterResourceManager, "nodes", counter)(MeasurementUnit.none)
  val CONTAINER_POOL_RESOURCE_ERROR =
    LogMarkerToken(containerPool, "resourceError", counter)(MeasurementUnit.none)
  val CONTAINER_POOL_RESCHEDULED_ACTIVATION =
    LogMarkerToken(containerPool, "rescheduledActivation", counter)(MeasurementUnit.none)
  val CONTAINER_POOL_RUNBUFFER_COUNT =
    LogMarkerToken(containerPool, "runBufferCount", counter)(MeasurementUnit.none)
  val CONTAINER_POOL_RUNBUFFER_SIZE =
    LogMarkerToken(containerPool, "runBufferSize", counter)(MeasurementUnit.information.megabytes)
  val CONTAINER_POOL_ACTIVE_COUNT =
    LogMarkerToken(containerPool, "activeCount", counter)(MeasurementUnit.none)
  val CONTAINER_POOL_ACTIVE_SIZE =
    LogMarkerToken(containerPool, "activeSize", counter)(MeasurementUnit.information.megabytes)
  val CONTAINER_POOL_PREWARM_COUNT =
    LogMarkerToken(containerPool, "prewarmCount", counter)(MeasurementUnit.none)
  val CONTAINER_POOL_PREWARM_SIZE =
    LogMarkerToken(containerPool, "prewarmSize", counter)(MeasurementUnit.information.megabytes)
  val CONTAINER_POOL_IDLES_COUNT =
    LogMarkerToken(containerPool, "idlesCount", counter)(MeasurementUnit.none)
<<<<<<< HEAD
=======
  def CONTAINER_POOL_PREWARM_COLDSTART(memory: String, kind: String) =
    LogMarkerToken(containerPool, "prewarmColdstart", counter, None, Map("memory" -> memory, "kind" -> kind))(
      MeasurementUnit.none)
  def CONTAINER_POOL_PREWARM_EXPIRED(memory: String, kind: String) =
    LogMarkerToken(containerPool, "prewarmExpired", counter, None, Map("memory" -> memory, "kind" -> kind))(
      MeasurementUnit.none)
>>>>>>> 5ae5fa4a
  val CONTAINER_POOL_IDLES_SIZE =
    LogMarkerToken(containerPool, "idlesSize", counter)(MeasurementUnit.information.megabytes)

  val INVOKER_TOTALMEM_BLACKBOX = LogMarkerToken(loadbalancer, "totalCapacityBlackBox", counter)(MeasurementUnit.none)
  val INVOKER_TOTALMEM_MANAGED = LogMarkerToken(loadbalancer, "totalCapacityManaged", counter)(MeasurementUnit.none)

  val HEALTHY_INVOKER_MANAGED =
    LogMarkerToken(loadbalancer, "totalHealthyInvokerManaged", counter)(MeasurementUnit.none)
  val UNHEALTHY_INVOKER_MANAGED =
    LogMarkerToken(loadbalancer, "totalUnhealthyInvokerManaged", counter)(MeasurementUnit.none)
  val UNRESPONSIVE_INVOKER_MANAGED =
    LogMarkerToken(loadbalancer, "totalUnresponsiveInvokerManaged", counter)(MeasurementUnit.none)
  val OFFLINE_INVOKER_MANAGED =
    LogMarkerToken(loadbalancer, "totalOfflineInvokerManaged", counter)(MeasurementUnit.none)

  val HEALTHY_INVOKER_BLACKBOX =
    LogMarkerToken(loadbalancer, "totalHealthyInvokerBlackBox", counter)(MeasurementUnit.none)
  val UNHEALTHY_INVOKER_BLACKBOX =
    LogMarkerToken(loadbalancer, "totalUnhealthyInvokerBlackBox", counter)(MeasurementUnit.none)
  val UNRESPONSIVE_INVOKER_BLACKBOX =
    LogMarkerToken(loadbalancer, "totalUnresponsiveInvokerBlackBox", counter)(MeasurementUnit.none)
  val OFFLINE_INVOKER_BLACKBOX =
    LogMarkerToken(loadbalancer, "totalOfflineInvokerBlackBox", counter)(MeasurementUnit.none)

  // Kafka related markers
  def KAFKA_QUEUE(topic: String) =
    if (TransactionId.metricsKamonTags)
      LogMarkerToken(kafka, "topic", counter, None, Map("topic" -> topic))(MeasurementUnit.none)
    else LogMarkerToken(kafka, topic, counter)(MeasurementUnit.none)
  def KAFKA_MESSAGE_DELAY(topic: String) =
    if (TransactionId.metricsKamonTags)
      LogMarkerToken(kafka, "topic", start, Some("delay"), Map("topic" -> topic))(MeasurementUnit.time.milliseconds)
    else LogMarkerToken(kafka, topic, start, Some("delay"))(MeasurementUnit.time.milliseconds)

  /*
   * General markers
   */
  val DATABASE_CACHE_HIT = LogMarkerToken(database, "cacheHit", counter)(MeasurementUnit.none)
  val DATABASE_CACHE_MISS = LogMarkerToken(database, "cacheMiss", counter)(MeasurementUnit.none)
  val DATABASE_SAVE =
    LogMarkerToken(database, "saveDocument", start)(MeasurementUnit.time.milliseconds)
  val DATABASE_BULK_SAVE =
    LogMarkerToken(database, "saveDocumentBulk", start)(MeasurementUnit.time.milliseconds)
  val DATABASE_DELETE =
    LogMarkerToken(database, "deleteDocument", start)(MeasurementUnit.time.milliseconds)
  val DATABASE_GET = LogMarkerToken(database, "getDocument", start)(MeasurementUnit.time.milliseconds)
  val DATABASE_QUERY = LogMarkerToken(database, "queryView", start)(MeasurementUnit.time.milliseconds)
  val DATABASE_ATT_GET =
    LogMarkerToken(database, "getDocumentAttachment", start)(MeasurementUnit.time.milliseconds)
  val DATABASE_ATT_SAVE =
    LogMarkerToken(database, "saveDocumentAttachment", start)(MeasurementUnit.time.milliseconds)
  val DATABASE_ATT_DELETE =
    LogMarkerToken(database, "deleteDocumentAttachment", start)(MeasurementUnit.time.milliseconds)
  val DATABASE_ATTS_DELETE =
    LogMarkerToken(database, "deleteDocumentAttachments", start)(MeasurementUnit.time.milliseconds)
  val DATABASE_BATCH_SIZE = LogMarkerToken(database, "batchSize", counter)(MeasurementUnit.none)
}<|MERGE_RESOLUTION|>--- conflicted
+++ resolved
@@ -524,15 +524,12 @@
     LogMarkerToken(containerPool, "prewarmSize", counter)(MeasurementUnit.information.megabytes)
   val CONTAINER_POOL_IDLES_COUNT =
     LogMarkerToken(containerPool, "idlesCount", counter)(MeasurementUnit.none)
-<<<<<<< HEAD
-=======
   def CONTAINER_POOL_PREWARM_COLDSTART(memory: String, kind: String) =
     LogMarkerToken(containerPool, "prewarmColdstart", counter, None, Map("memory" -> memory, "kind" -> kind))(
       MeasurementUnit.none)
   def CONTAINER_POOL_PREWARM_EXPIRED(memory: String, kind: String) =
     LogMarkerToken(containerPool, "prewarmExpired", counter, None, Map("memory" -> memory, "kind" -> kind))(
       MeasurementUnit.none)
->>>>>>> 5ae5fa4a
   val CONTAINER_POOL_IDLES_SIZE =
     LogMarkerToken(containerPool, "idlesSize", counter)(MeasurementUnit.information.megabytes)
 
