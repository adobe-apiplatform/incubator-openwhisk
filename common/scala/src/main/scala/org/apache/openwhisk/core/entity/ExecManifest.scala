/*
 * Licensed to the Apache Software Foundation (ASF) under one or more
 * contributor license agreements.  See the NOTICE file distributed with
 * this work for additional information regarding copyright ownership.
 * The ASF licenses this file to You under the Apache License, Version 2.0
 * (the "License"); you may not use this file except in compliance with
 * the License.  You may obtain a copy of the License at
 *
 *     http://www.apache.org/licenses/LICENSE-2.0
 *
 * Unless required by applicable law or agreed to in writing, software
 * distributed under the License is distributed on an "AS IS" BASIS,
 * WITHOUT WARRANTIES OR CONDITIONS OF ANY KIND, either express or implied.
 * See the License for the specific language governing permissions and
 * limitations under the License.
 */

package org.apache.openwhisk.core.entity

import pureconfig.loadConfigOrThrow

import scala.util.{Failure, Success, Try}
import spray.json._
import spray.json.DefaultJsonProtocol._
import org.apache.openwhisk.core.{ConfigKeys, WhiskConfig}
import org.apache.openwhisk.core.entity.Attachments._
import org.apache.openwhisk.core.entity.Attachments.Attached._
import fastparse.all._

/**
 * Reads manifest of supported runtimes from configuration file and stores
 * a representation of each runtime which is used for serialization and
 * deserialization. This singleton must be initialized.
 */
protected[core] object ExecManifest {

  /**
   * Required properties to initialize this singleton via WhiskConfig.
   */
  protected[core] def requiredProperties = Map(WhiskConfig.runtimesManifest -> null)

  /**
   * Reads runtimes manifest from WhiskConfig and initializes the
   * singleton Runtime instance.
   *
   * @param config a valid configuration
   * @param manifestOverride an optional inline manifest (used for testing)
   * @return the manifest if initialized successfully, or an failure
   */
  protected[core] def initialize(config: WhiskConfig, manifestOverride: Option[String] = None): Try[Runtimes] = {
    val rmc = loadConfigOrThrow[RuntimeManifestConfig](ConfigKeys.runtimes)
    val mf = Try(manifestOverride.getOrElse(config.runtimesManifest).parseJson.asJsObject).flatMap(runtimes(_, rmc))
    mf.foreach(m => manifest = Some(m))
    mf
  }

  /**
   * Gets existing runtime manifests.
   *
   * @return singleton Runtimes instance previous initialized from WhiskConfig
   * @throws IllegalStateException if singleton was not previously initialized
   */
  @throws[IllegalStateException]
  protected[core] def runtimesManifest: Runtimes = {
    manifest.getOrElse {
      throw new IllegalStateException("Runtimes manifest is not initialized.")
    }
  }

  private var manifest: Option[Runtimes] = None

  /**
   * @param config a configuration object as JSON
   * @return Runtimes instance
   */
  protected[entity] def runtimes(config: JsObject, runtimeManifestConfig: RuntimeManifestConfig): Try[Runtimes] = Try {
    val runtimes = config.fields
      .get("runtimes")
      .map(_.convertTo[Map[String, Set[RuntimeManifest]]].map {
        case (name, versions) =>
          RuntimeFamily(name, versions.map { mf =>
            val img = ImageName(mf.image.name, mf.image.registry, mf.image.prefix, mf.image.tag)
            mf.copy(image = img)
          })
      }.toSet)

    val blackbox = config.fields
      .get("blackboxes")
      .map(_.convertTo[Set[ImageName]].map { image =>
        ImageName(image.name, image.registry, image.prefix, image.tag)
      })

    val bypassPullForLocalImages = runtimeManifestConfig.bypassPullForLocalImages
      .filter(identity)
      .flatMap(_ => runtimeManifestConfig.localImagePrefix)

    Runtimes(runtimes.getOrElse(Set.empty), blackbox.getOrElse(Set.empty), bypassPullForLocalImages)
  }

  /**
   * Misc options related to runtime manifests.
   *
   * @param bypassPullForLocalImages if true, allow images with a prefix that matches localImagePrefix
   *                                 to skip docker pull on invoker even if the image is not part of the blackbox set;
   *                                 this is useful for testing with local images that aren't published to the runtimes registry
   * @param localImagePrefix         image prefix for bypassPullForLocalImages
   */
  protected[core] case class RuntimeManifestConfig(bypassPullForLocalImages: Option[Boolean] = None,
                                                   localImagePrefix: Option[String] = None)

  /**
   * A runtime manifest describes the "exec" runtime support.
   *
   * @param kind            the name of the kind e.g., nodejs:6
   * @param deprecated      true iff the runtime is deprecated (allows get/delete but not create/update/invoke)
   * @param default         true iff the runtime is the default kind for its family (nodejs:default -> nodejs:6)
   * @param attached        true iff the source is an attachments (not inlined source)
   * @param requireMain     true iff main entry point is not optional
   * @param sentinelledLogs true iff the runtime generates stdout/stderr log sentinels after an activation
   * @param image           optional image name, otherwise inferred via fixed mapping (remove colons and append 'action')
   * @param stemCells       optional list of stemCells to be initialized by invoker per kind
   */
  protected[core] case class RuntimeManifest(kind: String,
                                             image: ImageName,
                                             deprecated: Option[Boolean] = None,
                                             default: Option[Boolean] = None,
                                             attached: Option[Attached] = None,
                                             requireMain: Option[Boolean] = None,
                                             sentinelledLogs: Option[Boolean] = None,
                                             stemCells: Option[List[StemCell]] = None)

  /**
   * A stemcell configuration read from the manifest for a container image to be initialized by the container pool.
   *
   * @param count  the number of stemcell containers to create
   * @param memory the max memory this stemcell will allocate
   */
  protected[entity] case class StemCell(count: Int, memory: ByteSize) {
    require(count > 0, "count must be positive")
  }

  /**
   * An image name for an action refers to the container image canonically as
   * "prefix/name[:tag]" e.g., "openwhisk/python3action:latest".
   */
  protected[core] case class ImageName(name: String,
                                       registry: Option[String] = None,
                                       prefix: Option[String] = None,
                                       tag: Option[String] = None) {

    /**
     * The name of the public image for an action kind.
     */
    def publicImageName: String = {
      val r = registry.filter(_.nonEmpty).map(_ + "/").getOrElse("")
      val p = prefix.filter(_.nonEmpty).map(_ + "/").getOrElse("")
      val t = tag.filter(_.nonEmpty).map(":" + _).getOrElse("")
      r + p + name + t
    }

    /**
     * The internal name of the image for an action kind relative to a registry.
     */
    def localImageName(systemRegistry: String): String = {
      val r = Option(registry.getOrElse(systemRegistry))
        .filter(_.nonEmpty)
        .map { reg =>
          if (reg.endsWith("/")) reg else reg + "/"
        }
        .getOrElse("")
      val p = prefix.filter(_.nonEmpty).map(_ + "/").getOrElse("")
      val t = tag.filter(_.nonEmpty).map(":" + _).getOrElse("")
      r + p + name + t
    }

    /**
     * Overrides equals to allow match on undefined tag or when tag is latest
     * in this or that.
     */
    override def equals(that: Any) = that match {
      case ImageName(n, r, p, t) =>
        name == n && registry == r && p == prefix && (t == tag || {
          val thisTag = tag.getOrElse(ImageName.defaultImageTag)
          val thatTag = t.getOrElse(ImageName.defaultImageTag)
          thisTag == thatTag
        })

      case _ => false
    }
  }

  protected[core] object ImageName {
    private val defaultImageTag = "latest"

    // docker image name grammar, taken from: https://github.com/docker/distribution/blob/master/reference/reference.go
    //
    // Grammar
    //
    // reference                       := name [ ":" tag ] [ "@" digest ]
    // name                            := [domain '/'] path-component ['/' path-component]*
    // domain                          := domain-component ['.' domain-component]* [':' port-number]
    // domain-component                := /([a-zA-Z0-9]|[a-zA-Z0-9][a-zA-Z0-9-]*[a-zA-Z0-9])/
    // port-number                     := /[0-9]+/
    // path-component                  := alpha-numeric [separator alpha-numeric]*
    // alpha-numeric                   := /[a-z0-9]+/
    // separator                       := /[_.]|__|[-]*/
    //
    // tag                             := /[\w][\w.-]{0,127}/
    //
    // digest                          := digest-algorithm ":" digest-hex
    // digest-algorithm                := digest-algorithm-component [ digest-algorithm-separator digest-algorithm-component ]*
    // digest-algorithm-separator      := /[+.-_]/
    // digest-algorithm-component      := /[A-Za-z][A-Za-z0-9]*/
    // digest-hex                      := /[0-9a-fA-F]{32,}/ ; At least 128 bit digest value
    private val lowercaseLetters = P(CharIn('a' to 'z'))
    private val uppercaseLetters = P(CharIn('A' to 'Z'))
    private val letters = P(lowercaseLetters | uppercaseLetters)
    private val digits = P(CharIn('0' to '9'))

    private val alphaNumeric = P(lowercaseLetters | digits)
    private val alphaNumericWithUpper = P(letters | digits)
    private val word = P(alphaNumericWithUpper | "_")

    private val digestHex = P(digits | CharIn(('a' to 'f') ++ ('A' to 'F'))).rep(min = 32)
    private val digestAlgorithmComponent = P(letters ~ alphaNumericWithUpper.rep)
    private val digestAlgorithmSeperator = P("+" | "." | "-" | "_")
    private val digestAlgorithm = P(digestAlgorithmComponent.rep(min = 1, sep = digestAlgorithmSeperator))
    private val digest = P(digestAlgorithm ~ ":" ~ digestHex)

    private val tag = P(word ~ (word | "." | "-").rep(max = 127))

    private val separator = P("_" | "." | "__" | "-".rep)
    private val pathComponent = P(alphaNumeric.rep(min = 1, sep = separator))
    private val portNumber = P(digits.rep(min = 1))
    // FIXME: this is not correct yet. It accepts "-" as the beginning and end of a domain
    private val domainComponent = P(alphaNumericWithUpper | "-").rep
    private val domain = P(
      (domainComponent
        .rep(min = 2, sep = ".") ~ (":" ~ portNumber).?) | (domainComponent.rep(min = 1, sep = ".") ~ ":" ~ portNumber))
    private val name = P((domain.! ~ "/").? ~ pathComponent.!.rep(min = 1, sep = "/"))

    private val reference = P(Start ~ name ~ (":" ~ tag.!).? ~ ("@" ~ digest.!).? ~ End)

    /**
     * Constructs an ImageName from a string. This method checks that the image name conforms
     * to the Docker naming. As a result, failure to deserialize a string will throw an exception
     * which fails the Try. Callers could use this to short-circuit operations (CRUD or activation).
     * Internal container names use the proper constructor directly.
     */
    def fromString(s: String): Try[ImageName] = {
      reference.parse(s) match {
        case Parsed.Success((registry, imagePathParts, imageTag, _), _) =>
          // imagePathParts has at least one element per the parser above
          val prefix = (imagePathParts.dropRight(1)).mkString("/")
          val imageName = imagePathParts.last

          Success(ImageName(imageName, registry, if (prefix.nonEmpty) Some(prefix) else None, imageTag))
        case Parsed.Failure(_, _, _) =>
          Failure(DeserializationException("could not parse image name"))
      }
    }
  }

  /**
   * A runtime family manifest is a collection of runtimes grouped by a family (e.g., swift with versions swift:2 and swift:3).
   *
   * @param name runtime family
   * @version set of runtime manifests
   */
  protected[entity] case class RuntimeFamily(name: String, versions: Set[RuntimeManifest])

  /**
   * A collection of runtime families.
   *
   * @param runtimes                 set of supported runtime families
   * @param blackboxImages           set of blackbox container images
   * @param bypassPullForLocalImages container image prefix that is exempted from docker pull operations
   */
  protected[core] case class Runtimes(runtimes: Set[RuntimeFamily],
                                      blackboxImages: Set[ImageName],
                                      bypassPullForLocalImages: Option[String]) {

    val knownContainerRuntimes: Set[String] = runtimes.flatMap(_.versions.map(_.kind))

    val manifests: Map[String, RuntimeManifest] = {
      runtimes.flatMap {
        _.versions.map { m =>
          m.kind -> m
        }
      }.toMap
    }

    def skipDockerPull(image: ImageName): Boolean = {
      blackboxImages.contains(image) ||
      image.prefix.flatMap(p => bypassPullForLocalImages.map(_ == p)).getOrElse(false)
    }

    def toJson: JsObject = {
      runtimes
        .map { family =>
          family.name -> family.versions.map {
            case rt =>
              JsObject(
                "kind" -> rt.kind.toJson,
                "image" -> rt.image.publicImageName.toJson,
                "deprecated" -> rt.deprecated.getOrElse(false).toJson,
                "default" -> rt.default.getOrElse(false).toJson,
                "attached" -> rt.attached.isDefined.toJson,
                "requireMain" -> rt.requireMain.getOrElse(false).toJson)
          }
        }
        .toMap
        .toJson
        .asJsObject
    }

    def resolveDefaultRuntime(kind: String): Option[RuntimeManifest] = {
      kind match {
        case defaultSplitter(family) => defaultRuntimes.get(family).flatMap(manifests.get(_))
        case _                       => manifests.get(kind)
      }
    }

    /**
     * Collects all runtimes for which there is a stemcell configuration defined
     *
     * @return list of runtime manifests with stemcell configurations
     */
    def stemcells: Map[RuntimeManifest, List[StemCell]] = {
      manifests
        .flatMap {
          case (_, m) => m.stemCells.map(m -> _)
        }
        .filter(_._2.nonEmpty)
    }

    private val defaultRuntimes: Map[String, String] = {
      runtimes.map { family =>
        family.versions.filter(_.default.exists(identity)).toList match {
          case Nil if family.versions.size == 1 => family.name -> family.versions.head.kind
          case Nil                              => throw new IllegalArgumentException(s"${family.name} has multiple versions, but no default.")
          case d :: Nil                         => family.name -> d.kind
          case ds =>
            throw new IllegalArgumentException(s"Found more than one default for ${family.name}: ${ds.mkString(",")}.")
        }
      }.toMap
    }

    private val defaultSplitter = "([a-z0-9]+):default".r
  }

<<<<<<< HEAD
  protected[entity] implicit val imageNameSerdes = jsonFormat4(ImageName.apply)
=======
  protected[entity] implicit val imageNameSerdes: RootJsonFormat[ImageName] = jsonFormat3(ImageName.apply)
>>>>>>> f9112edf

  protected[entity] implicit val stemCellSerdes: RootJsonFormat[StemCell] = {
    import org.apache.openwhisk.core.entity.size.serdes
    jsonFormat2(StemCell.apply)
  }

  protected[entity] implicit val runtimeManifestSerdes: RootJsonFormat[RuntimeManifest] = jsonFormat8(RuntimeManifest)

}<|MERGE_RESOLUTION|>--- conflicted
+++ resolved
@@ -349,11 +349,7 @@
     private val defaultSplitter = "([a-z0-9]+):default".r
   }
 
-<<<<<<< HEAD
-  protected[entity] implicit val imageNameSerdes = jsonFormat4(ImageName.apply)
-=======
-  protected[entity] implicit val imageNameSerdes: RootJsonFormat[ImageName] = jsonFormat3(ImageName.apply)
->>>>>>> f9112edf
+  protected[entity] implicit val imageNameSerdes: RootJsonFormat[ImageName] = jsonFormat4(ImageName.apply)
 
   protected[entity] implicit val stemCellSerdes: RootJsonFormat[StemCell] = {
     import org.apache.openwhisk.core.entity.size.serdes
