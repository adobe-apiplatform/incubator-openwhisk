/*
 * Licensed to the Apache Software Foundation (ASF) under one or more
 * contributor license agreements.  See the NOTICE file distributed with
 * this work for additional information regarding copyright ownership.
 * The ASF licenses this file to You under the Apache License, Version 2.0
 * (the "License"); you may not use this file except in compliance with
 * the License.  You may obtain a copy of the License at
 *
 *     http://www.apache.org/licenses/LICENSE-2.0
 *
 * Unless required by applicable law or agreed to in writing, software
 * distributed under the License is distributed on an "AS IS" BASIS,
 * WITHOUT WARRANTIES OR CONDITIONS OF ANY KIND, either express or implied.
 * See the License for the specific language governing permissions and
 * limitations under the License.
 */

package org.apache.openwhisk.core.containerpool

import java.time.Instant

import akka.actor.ActorSystem
import akka.event.Logging.InfoLevel
import akka.stream.scaladsl.Source
import akka.util.ByteString
import pureconfig._
import pureconfig.generic.auto._
import spray.json.DefaultJsonProtocol._
import spray.json.JsObject
import org.apache.openwhisk.common.{Logging, LoggingMarkers, TransactionId}
import org.apache.openwhisk.core.ConfigKeys
import org.apache.openwhisk.core.entity.ActivationResponse.{ContainerConnectionError, ContainerResponse}
import org.apache.openwhisk.core.entity.{ActivationEntityLimit, ActivationResponse, ByteSize}
import org.apache.openwhisk.core.entity.size._
import org.apache.openwhisk.http.Messages

import scala.concurrent.{ExecutionContext, Future}
import scala.concurrent.duration.{Duration, FiniteDuration, _}
import scala.util.{Failure, Success}

/**
 * An OpenWhisk biased container abstraction. This is **not only** an abstraction
 * for different container providers, but the implementation also needs to include
 * OpenWhisk specific behavior, especially for initialize and run.
 */
case class ContainerId(asString: String) {
  require(asString.nonEmpty, "ContainerId must not be empty")
}
case class ContainerAddress(host: String, port: Int = 8080) {
  require(host.nonEmpty, "ContainerIp must not be empty")
  def asString() = s"${host}:${port}"
}

object Container {

  /**
   * The action proxies insert this line in the logs at the end of each activation for stdout/stderr.
   *
   * Note: Blackbox containers might not add this sentinel, as we cannot be sure the action developer actually does this.
   */
  val ACTIVATION_LOG_SENTINEL = "XXX_THE_END_OF_A_WHISK_ACTIVATION_XXX"

  protected[containerpool] val config: ContainerPoolConfig =
    loadConfigOrThrow[ContainerPoolConfig](ConfigKeys.containerPool)
}

/**
 * Abstraction for Container operations.
 * Container manipulation (specifically suspend/resume/destroy) is NOT thread-safe and MUST be synchronized by caller.
 * Container access (specifically run) is thread-safe (e.g. for concurrent activation processing).
 */
trait Container {

  implicit protected val as: ActorSystem
  protected val id: ContainerId
  protected[core] val addr: ContainerAddress
  protected implicit val logging: Logging
  protected implicit val ec: ExecutionContext

  /** HTTP connection to the container, will be lazily established by callContainer */
  protected var httpConnection: Option[ContainerClient] = None

  /** maxConcurrent+timeout are cached during first init, so that resuming connections can reference */
  protected var containerHttpMaxConcurrent: Int = 1
  protected var containerHttpTimeout: FiniteDuration = 60.seconds

  def containerId: ContainerId = id

  /** Stops the container from consuming CPU cycles. NOT thread-safe - caller must synchronize. */
  def suspend()(implicit transid: TransactionId): Future[Unit] = {
    //close connection first, then close connection pool
    //(testing pool recreation vs connection closing, time was similar - so using the simpler recreation approach)
    val toClose = httpConnection
    httpConnection = None
    closeConnections(toClose)
  }

  /** Dual of halt. NOT thread-safe - caller must synchronize.*/
  def resume()(implicit transid: TransactionId): Future[Unit] = {
    httpConnection = Some(openConnections(containerHttpTimeout, containerHttpMaxConcurrent))
    Future.successful({})
  }

  /** Obtains logs up to a given threshold from the container. Optionally waits for a sentinel to appear. */
  def logs(limit: ByteSize, waitForSentinel: Boolean)(implicit transid: TransactionId): Source[ByteString, Any]

  /** Completely destroys this instance of the container. */
  def destroy()(implicit transid: TransactionId): Future[Unit] = {
    closeConnections(httpConnection)
  }

  /** Initializes code in the container. */
  def initialize(initializer: JsObject, timeout: FiniteDuration, maxConcurrent: Int)(
    implicit transid: TransactionId): Future[Interval] = {
    val start = transid.started(
      this,
      LoggingMarkers.INVOKER_ACTIVATION_INIT,
      s"sending initialization to $id $addr",
      logLevel = InfoLevel)
    containerHttpMaxConcurrent = maxConcurrent
    containerHttpTimeout = timeout
    val body = JsObject("value" -> initializer)
    callContainer("/init", body, timeout, maxConcurrent, retry = true)
      .andThen { // never fails
        case Success(r: RunResult) =>
          transid.finished(
            this,
            start.copy(start = r.interval.start),
            s"initialization result: ${r.toBriefString}",
            endTime = r.interval.end,
            logLevel = InfoLevel)
        case Failure(t) =>
          transid.failed(this, start, s"initializiation failed with $t")
      }
      .flatMap { result =>
        if (result.ok) {
          Future.successful(result.interval)
        } else if (result.interval.duration >= timeout) {
          Future.failed(
            InitializationError(
              result.interval,
              ActivationResponse.developerError(Messages.timedoutActivation(timeout, true))))
        } else {
          Future.failed(
            InitializationError(
              result.interval,
              ActivationResponse.processInitResponseContent(result.response, logging)))
        }
      }
  }

  /** Runs code in the container. Thread-safe - caller may invoke concurrently for concurrent activation processing. */
  def run(parameters: JsObject,
          environment: JsObject,
          timeout: FiniteDuration,
          maxConcurrent: Int,
          reschedule: Boolean = false)(implicit transid: TransactionId): Future[(Interval, ActivationResponse)] = {
    val actionName = environment.fields.get("action_name").map(_.convertTo[String]).getOrElse("")
    val start =
      transid.started(
        this,
        LoggingMarkers.INVOKER_ACTIVATION_RUN,
        s"sending arguments to $actionName at $id $addr",
        logLevel = InfoLevel)

    val parameterWrapper = JsObject("value" -> parameters)
    val body = JsObject(parameterWrapper.fields ++ environment.fields)
    callContainer("/run", body, timeout, maxConcurrent, retry = false, reschedule)
      .andThen { // never fails
        case Success(r: RunResult) =>
          transid.finished(
            this,
            start.copy(start = r.interval.start),
            s"running result: ${r.toBriefString}",
            endTime = r.interval.end,
            logLevel = InfoLevel)
        case Failure(t) =>
          transid.failed(this, start, s"run failed with $t")
      }
      .map { result =>
        val response = if (result.interval.duration >= timeout) {
          ActivationResponse.developerError(Messages.timedoutActivation(timeout, false))
        } else {
          ActivationResponse.processRunResponseContent(result.response, logging)
        }

        (result.interval, response)
      }
  }

  /**
   * Makes an HTTP request to the container.
   *
   * Note that `http.post` will not throw an exception, hence the generated Future cannot fail.
   *
   * @param path relative path to use in the http request
   * @param body body to send
   * @param timeout timeout of the request
   * @param retry whether or not to retry the request
   * @param reschedule throw a reschedule error in case of connection failure
   */
  protected def callContainer(path: String,
                              body: JsObject,
                              timeout: FiniteDuration,
                              maxConcurrent: Int,
                              retry: Boolean = false,
                              reschedule: Boolean = false)(implicit transid: TransactionId): Future[RunResult] = {
    val started = Instant.now()
    val http = httpConnection.getOrElse {
      val conn = openConnections(timeout, maxConcurrent)
      httpConnection = Some(conn)
      conn
    }
    http
      .post(path, body, retry, reschedule)
      .map { response =>
        val finished = Instant.now()
        RunResult(Interval(started, finished), response)
      }
  }
  private def openConnections(timeout: FiniteDuration, maxConcurrent: Int) = {
    if (Container.config.akkaClient) {
      new AkkaContainerClient(addr.host, addr.port, timeout, ActivationEntityLimit.MAX_ACTIVATION_ENTITY_LIMIT, 1024)
    } else {
      new ApacheBlockingContainerClient(
        s"${addr.host}:${addr.port}",
        timeout,
        ActivationEntityLimit.MAX_ACTIVATION_ENTITY_LIMIT,
        maxConcurrent)
    }
  }
  private def closeConnections(toClose: Option[ContainerClient]): Future[Unit] = {
    toClose.map(_.close()).getOrElse(Future.successful(()))
  }

  /** This is so that we can easily log the container id during ContainerPool.logContainerStart().
   *  Null check is here since some tests use stub[Container] so id is null during those tests. */
  override def toString() = if (id == null) "no-container-id" else id.toString
}

/** Indicates a general error with the container */
sealed abstract class ContainerError(msg: String) extends Exception(msg)

/** Indicates an error while starting a container */
sealed abstract class ContainerStartupError(msg: String) extends ContainerError(msg)

/** Indicates any error while starting a container either of a managed runtime or a non-application-specific blackbox container */
case class WhiskContainerStartupError(msg: String) extends ContainerStartupError(msg)

/** Indicates an application-specific error while starting a blackbox container */
case class BlackboxStartupError(msg: String) extends ContainerStartupError(msg)

/** Indicates an error while initializing a container */
case class InitializationError(interval: Interval, response: ActivationResponse) extends Exception(response.toString)

/** Indicates a connection error after resuming a container */
case class ContainerHealthError(tid: TransactionId, msg: String) extends Exception(msg)

<<<<<<< HEAD
/** Indicates a resource availability error, which should be retried later since cluster resources may be changing. */
case class ClusterResourceError(required: ByteSize) extends Exception("inadequate resources")

=======
>>>>>>> 5ae5fa4a
case class Interval(start: Instant, end: Instant) {
  def duration = Duration.create(end.toEpochMilli() - start.toEpochMilli(), MILLISECONDS)
}

case class RunResult(interval: Interval, response: Either[ContainerConnectionError, ContainerResponse]) {
  def ok = response.exists(_.ok)
  def toBriefString = response.fold(_.toString, _.toString)
}

object Interval {

  /** An interval starting now with zero duration. */
  def zero = {
    val now = Instant.now
    Interval(now, now)
  }
}<|MERGE_RESOLUTION|>--- conflicted
+++ resolved
@@ -256,12 +256,9 @@
 /** Indicates a connection error after resuming a container */
 case class ContainerHealthError(tid: TransactionId, msg: String) extends Exception(msg)
 
-<<<<<<< HEAD
 /** Indicates a resource availability error, which should be retried later since cluster resources may be changing. */
 case class ClusterResourceError(required: ByteSize) extends Exception("inadequate resources")
 
-=======
->>>>>>> 5ae5fa4a
 case class Interval(start: Instant, end: Instant) {
   def duration = Duration.create(end.toEpochMilli() - start.toEpochMilli(), MILLISECONDS)
 }
