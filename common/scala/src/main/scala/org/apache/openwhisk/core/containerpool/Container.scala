--- conflicted
+++ resolved
@@ -253,13 +253,11 @@
 /** Indicates an error while initializing a container */
 case class InitializationError(interval: Interval, response: ActivationResponse) extends Exception(response.toString)
 
-<<<<<<< HEAD
 /** Indicates a connection error after resuming a container */
 case class ContainerHealthError(tid: TransactionId, msg: String) extends Exception(msg)
-=======
+
 /** Indicates a resource availability error, which should be retried later since cluster resources may be changing. */
 case class ClusterResourceError(required: ByteSize) extends Exception("inadequate resources")
->>>>>>> 019ef604
 
 case class Interval(start: Instant, end: Instant) {
   def duration = Duration.create(end.toEpochMilli() - start.toEpochMilli(), MILLISECONDS)
